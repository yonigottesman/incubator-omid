<?xml version="1.0" encoding="UTF-8"?>
<!--
  Licensed under the Apache License, Version 2.0 (the "License");
  you may not use this file except in compliance with the License.
  You may obtain a copy of the License at

      http://www.apache.org/licenses/LICENSE-2.0

  Unless required by applicable law or agreed to in writing, software
  distributed under the License is distributed on an "AS IS" BASIS,
  WITHOUT WARRANTIES OR CONDITIONS OF ANY KIND, either express or implied.
  See the License for the specific language governing permissions and
  limitations under the License.
-->
<project xmlns="http://maven.apache.org/POM/4.0.0" xmlns:xsi="http://www.w3.org/2001/XMLSchema-instance" xsi:schemaLocation="http://maven.apache.org/POM/4.0.0 http://maven.apache.org/xsd/maven-4.0.0.xsd">

    <modelVersion>4.0.0</modelVersion>

    <parent>
        <artifactId>omid</artifactId>
        <groupId>org.apache.omid</groupId>
<<<<<<< HEAD
        <version>1.0.0-SNAPSHOT</version>
=======
        <version>1.1.0-SNAPSHOT</version>
>>>>>>> b2137788
    </parent>

    <artifactId>omid-metrics</artifactId>
    <name>Metrics</name>

    <dependencies>

        <!-- logging -->

        <dependency>
            <groupId>org.slf4j</groupId>
            <artifactId>slf4j-api</artifactId>
            <version>${slf4j.version}</version>
        </dependency>
        <dependency>
            <groupId>org.slf4j</groupId>
            <artifactId>slf4j-log4j12</artifactId>
            <version>${slf4j.version}</version>
        </dependency>
        <dependency>
            <groupId>log4j</groupId>
            <artifactId>log4j</artifactId>
            <version>${log4j.version}</version>
        </dependency>

        <!-- end logging -->

        <!-- utils -->

        <dependency>
            <groupId>com.google.guava</groupId>
            <artifactId>guava</artifactId>
            <version>${guava.version}</version>
        </dependency>
        <dependency>
            <groupId>com.google.inject</groupId>
            <artifactId>guice</artifactId>
            <version>${guice.version}</version>
        </dependency>

        <!-- end utils -->

    </dependencies>

    <build>

        <plugins>

            <!-- Disable maven site plugin -->
            <plugin>
                <artifactId>maven-site-plugin</artifactId>
                <configuration>
                    <skip>true</skip>
                </configuration>
            </plugin>

        </plugins>

    </build>

</project><|MERGE_RESOLUTION|>--- conflicted
+++ resolved
@@ -19,11 +19,7 @@
     <parent>
         <artifactId>omid</artifactId>
         <groupId>org.apache.omid</groupId>
-<<<<<<< HEAD
-        <version>1.0.0-SNAPSHOT</version>
-=======
         <version>1.1.0-SNAPSHOT</version>
->>>>>>> b2137788
     </parent>
 
     <artifactId>omid-metrics</artifactId>
