<!-- Licensed to the Apache Software Foundation (ASF) under one or more contributor 
    license agreements. See the NOTICE file distributed with this work for additional 
    information regarding copyright ownership. The ASF licenses this file to 
    You under the Apache License, Version 2.0 (the "License"); you may not use 
    this file except in compliance with the License. You may obtain a copy of 
    the License at http://www.apache.org/licenses/LICENSE-2.0 Unless required 
    by applicable law or agreed to in writing, software distributed under the 
    License is distributed on an "AS IS" BASIS, WITHOUT WARRANTIES OR CONDITIONS 
    OF ANY KIND, either express or implied. See the License for the specific 
    language governing permissions and limitations under the License. -->

<project xmlns="http://maven.apache.org/POM/4.0.0" xmlns:xsi="http://www.w3.org/2001/XMLSchema-instance"
    xsi:schemaLocation="http://maven.apache.org/POM/4.0.0 http://maven.apache.org/maven-v4_0_0.xsd">
    <modelVersion>4.0.0</modelVersion>
    <groupId>com.yahoo</groupId>
    <artifactId>omid</artifactId>
    <packaging>jar</packaging>
    <version>1.0-SNAPSHOT</version>
    <name>omid</name>
    <url>http://maven.apache.org</url>

    <properties>
        <project.build.sourceEncoding>
            UTF-8
        </project.build.sourceEncoding>
    </properties>

<<<<<<< HEAD
    <build>
        <pluginManagement>
            <plugins>
                <plugin>
                    <groupId>org.apache.maven.plugins</groupId>
                    <artifactId>maven-surefire-plugin</artifactId>
                    <version>2.9</version>
                    <configuration>
                        <argLine>-Xmx1G</argLine>
                        <forkMode>pertest</forkMode>
                        <argLine>-Djava.library.path=${basedir}/src/main/native</argLine>
                    </configuration>
                </plugin>
                <plugin>
                    <artifactId>maven-compiler-plugin</artifactId>
                    <version>2.3.2</version>
                    <configuration>
                        <source>1.6</source>
                        <target>1.6</target>
                    </configuration>
                </plugin>
                <plugin>
                    <artifactId>maven-dependency-plugin</artifactId>
                    <executions>
                        <execution>
                            <phase>package</phase>
                            <goals>
                                <goal>copy-dependencies</goal>
                            </goals>
                            <configuration>
                                <outputDirectory>${basedir}/lib</outputDirectory>
                            </configuration>
                        </execution>
                    </executions>
                </plugin>
                <plugin>
                    <artifactId>maven-antrun-plugin</artifactId>
                    <executions>
                        <execution>
                            <id>build-native</id>
                            <phase>process-classes</phase>
                            <goals>
                                <goal>run</goal>
                            </goals>
                            <configuration>
                                <tasks>
                                    <property name="native.classpath"
                                        refid="maven.compile.classpath" />
                                    <echo
                                        file="${project.build.directory}/compile-classpath"
                                        message="${native.classpath}" />
                                    <exec dir="src/main/native"
                                        executable="make" failonerror="true" />
                                </tasks>
                            </configuration>
                        </execution>
                    </executions>
                </plugin>
                <!--This plugin's configuration is used to store Eclipse 
                    m2e settings only. It has no influence on the Maven build itself. -->
                <plugin>
                    <groupId>org.eclipse.m2e</groupId>
                    <artifactId>lifecycle-mapping</artifactId>
                    <version>1.0.0</version>
                    <configuration>
                        <lifecycleMappingMetadata>
                            <pluginExecutions>
                                <pluginExecution>
                                    <pluginExecutionFilter>
                                        <groupId>
                                            org.apache.maven.plugins
                                        </groupId>
                                        <artifactId>
                                            maven-antrun-plugin
                                        </artifactId>
                                        <versionRange>[1.3,)</versionRange>
                                        <goals>
                                            <goal>run</goal>
                                        </goals>
                                    </pluginExecutionFilter>
                                    <action>
                                        <ignore></ignore>
                                    </action>
                                </pluginExecution>
                                <pluginExecution>
                                    <pluginExecutionFilter>
                                        <groupId>
                                            org.apache.maven.plugins
                                        </groupId>
                                        <artifactId>
                                            maven-dependency-plugin
                                        </artifactId>
                                        <versionRange>[2.1,)</versionRange>
                                        <goals>
                                            <goal>copy-dependencies</goal>
                                        </goals>
                                    </pluginExecutionFilter>
                                    <action>
                                        <ignore></ignore>
                                    </action>
                                </pluginExecution>
                            </pluginExecutions>
                        </lifecycleMappingMetadata>
                    </configuration>
                </plugin>
            </plugins>
        </pluginManagement>
    </build>
=======
  <build>
     <plugins>
      <plugin>
        <groupId>org.apache.maven.plugins</groupId>
        <artifactId>maven-surefire-plugin</artifactId>
        <version>2.9</version>
        <configuration>
          <argLine>-Xmx1G</argLine>
          <forkMode>pertest</forkMode>
	      <argLine>-Djava.library.path=${basedir}/src/main/native</argLine>
        </configuration>
      </plugin>
      <plugin>
        <artifactId>maven-compiler-plugin</artifactId>
	<version>2.3.2</version>
        <configuration>
          <source>1.6</source>
          <target>1.6</target>
        </configuration>
      </plugin>
      <plugin>
	<artifactId>maven-dependency-plugin</artifactId>
	<executions>
	  <execution>
	    <phase>package</phase>
	    <goals>
	      <goal>copy-dependencies</goal>
	    </goals>
	    <configuration>
	      <outputDirectory>${basedir}/lib</outputDirectory>
	    </configuration>
	  </execution>
	</executions>
      </plugin>
      <plugin>
        <artifactId>maven-antrun-plugin</artifactId>
        <executions>
          <execution>
            <id>build-native</id>
            <phase>process-classes</phase>
            <goals>
              <goal>run</goal>
            </goals>
            <configuration>
              <tasks>
                <property name="native.classpath" refid="maven.compile.classpath" />
                <echo file="${project.build.directory}/compile-classpath" message="${native.classpath}" />
                <exec dir="src/main/native" executable="make" failonerror="true"/>
              </tasks>
	    </configuration>
	  </execution>
	</executions>
      </plugin>
    </plugins>
     <pluginManagement>
     	<plugins>
     		<!--This plugin's configuration is used to store Eclipse m2e settings only. It has no influence on the Maven build itself.-->
     		<plugin>
     			<groupId>org.eclipse.m2e</groupId>
     			<artifactId>lifecycle-mapping</artifactId>
     			<version>1.0.0</version>
     			<configuration>
     				<lifecycleMappingMetadata>
     					<pluginExecutions>
     						<pluginExecution>
     							<pluginExecutionFilter>
     								<groupId>
     									org.apache.maven.plugins
     								</groupId>
     								<artifactId>
     									maven-antrun-plugin
     								</artifactId>
     								<versionRange>[1.3,)</versionRange>
     								<goals>
     									<goal>run</goal>
     								</goals>
     							</pluginExecutionFilter>
     							<action>
     								<ignore></ignore>
     							</action>
     						</pluginExecution>
     						<pluginExecution>
     							<pluginExecutionFilter>
     								<groupId>
     									org.apache.maven.plugins
     								</groupId>
     								<artifactId>
     									maven-dependency-plugin
     								</artifactId>
     								<versionRange>[2.1,)</versionRange>
     								<goals>
     									<goal>copy-dependencies</goal>
     								</goals>
     							</pluginExecutionFilter>
     							<action>
     								<ignore></ignore>
     							</action>
     						</pluginExecution>
     					</pluginExecutions>
     				</lifecycleMappingMetadata>
     			</configuration>
     		</plugin>
     	</plugins>
     </pluginManagement>
  </build>
>>>>>>> f6f7b87f

    <dependencies>
        <dependency>
            <groupId>junit</groupId>
            <artifactId>junit</artifactId>
            <version>4.8.2</version>
            <scope>test</scope>
        </dependency>
        <dependency>
            <groupId>log4j</groupId>
            <artifactId>log4j</artifactId>
            <version>1.2.14</version>
        </dependency>
        <dependency>
            <groupId>org.hamcrest</groupId>
            <artifactId>hamcrest-core</artifactId>
            <version>1.2.1</version>
            <type>jar</type>
            <scope>test</scope>
        </dependency>
        <dependency>
            <groupId>org.apache.hbase</groupId>
            <artifactId>hbase</artifactId>
            <version>0.92.0</version>
            <type>jar</type>
            <scope>compile</scope>
        </dependency>
        <dependency>
            <groupId>org.apache.zookeeper</groupId>
            <artifactId>zookeeper</artifactId>
            <version>3.4.3</version>
            <scope>compile</scope>
        </dependency>
        <dependency>
            <groupId>org.apache.bookkeeper</groupId>
            <artifactId>bookkeeper-server</artifactId>
            <version>4.0.0</version>
            <scope>compile</scope>
        </dependency>
        <dependency>
            <groupId>org.jboss.netty</groupId>
            <artifactId>netty</artifactId>
            <version>3.2.6.Final</version>
            <scope>compile</scope>
        </dependency>
        <dependency>
            <groupId>org.apache.hadoop</groupId>
            <artifactId>hadoop-core</artifactId>
            <version>0.20.205.0</version>
            <type>jar</type>
            <scope>compile</scope>
        </dependency>
        <dependency>
            <groupId>org.hamcrest</groupId>
            <artifactId>hamcrest-library</artifactId>
            <version>1.2.1</version>
            <type>jar</type>
            <scope>compile</scope>
        </dependency>
        <dependency>
            <groupId>com.beust</groupId>
            <artifactId>jcommander</artifactId>
            <version>1.23</version>
            <type>jar</type>
            <scope>compile</scope>
        </dependency>
    </dependencies>
</project><|MERGE_RESOLUTION|>--- conflicted
+++ resolved
@@ -25,7 +25,6 @@
         </project.build.sourceEncoding>
     </properties>
 
-<<<<<<< HEAD
     <build>
         <pluginManagement>
             <plugins>
@@ -134,114 +133,7 @@
             </plugins>
         </pluginManagement>
     </build>
-=======
-  <build>
-     <plugins>
-      <plugin>
-        <groupId>org.apache.maven.plugins</groupId>
-        <artifactId>maven-surefire-plugin</artifactId>
-        <version>2.9</version>
-        <configuration>
-          <argLine>-Xmx1G</argLine>
-          <forkMode>pertest</forkMode>
-	      <argLine>-Djava.library.path=${basedir}/src/main/native</argLine>
-        </configuration>
-      </plugin>
-      <plugin>
-        <artifactId>maven-compiler-plugin</artifactId>
-	<version>2.3.2</version>
-        <configuration>
-          <source>1.6</source>
-          <target>1.6</target>
-        </configuration>
-      </plugin>
-      <plugin>
-	<artifactId>maven-dependency-plugin</artifactId>
-	<executions>
-	  <execution>
-	    <phase>package</phase>
-	    <goals>
-	      <goal>copy-dependencies</goal>
-	    </goals>
-	    <configuration>
-	      <outputDirectory>${basedir}/lib</outputDirectory>
-	    </configuration>
-	  </execution>
-	</executions>
-      </plugin>
-      <plugin>
-        <artifactId>maven-antrun-plugin</artifactId>
-        <executions>
-          <execution>
-            <id>build-native</id>
-            <phase>process-classes</phase>
-            <goals>
-              <goal>run</goal>
-            </goals>
-            <configuration>
-              <tasks>
-                <property name="native.classpath" refid="maven.compile.classpath" />
-                <echo file="${project.build.directory}/compile-classpath" message="${native.classpath}" />
-                <exec dir="src/main/native" executable="make" failonerror="true"/>
-              </tasks>
-	    </configuration>
-	  </execution>
-	</executions>
-      </plugin>
-    </plugins>
-     <pluginManagement>
-     	<plugins>
-     		<!--This plugin's configuration is used to store Eclipse m2e settings only. It has no influence on the Maven build itself.-->
-     		<plugin>
-     			<groupId>org.eclipse.m2e</groupId>
-     			<artifactId>lifecycle-mapping</artifactId>
-     			<version>1.0.0</version>
-     			<configuration>
-     				<lifecycleMappingMetadata>
-     					<pluginExecutions>
-     						<pluginExecution>
-     							<pluginExecutionFilter>
-     								<groupId>
-     									org.apache.maven.plugins
-     								</groupId>
-     								<artifactId>
-     									maven-antrun-plugin
-     								</artifactId>
-     								<versionRange>[1.3,)</versionRange>
-     								<goals>
-     									<goal>run</goal>
-     								</goals>
-     							</pluginExecutionFilter>
-     							<action>
-     								<ignore></ignore>
-     							</action>
-     						</pluginExecution>
-     						<pluginExecution>
-     							<pluginExecutionFilter>
-     								<groupId>
-     									org.apache.maven.plugins
-     								</groupId>
-     								<artifactId>
-     									maven-dependency-plugin
-     								</artifactId>
-     								<versionRange>[2.1,)</versionRange>
-     								<goals>
-     									<goal>copy-dependencies</goal>
-     								</goals>
-     							</pluginExecutionFilter>
-     							<action>
-     								<ignore></ignore>
-     							</action>
-     						</pluginExecution>
-     					</pluginExecutions>
-     				</lifecycleMappingMetadata>
-     			</configuration>
-     		</plugin>
-     	</plugins>
-     </pluginManagement>
-  </build>
->>>>>>> f6f7b87f
-
+    
     <dependencies>
         <dependency>
             <groupId>junit</groupId>
