--- conflicted
+++ resolved
@@ -27,11 +27,7 @@
     <artifactId>omid</artifactId>
     <packaging>pom</packaging>
     <!-- WARNING: do not update version manually, use mvn versions:set -->
-<<<<<<< HEAD
-    <version>1.0.0-SNAPSHOT</version>
-=======
     <version>1.1.0-SNAPSHOT</version>
->>>>>>> b2137788
 
     <organization>
         <name>Apache Software Foundation</name>
