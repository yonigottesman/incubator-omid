<!--
   Licensed to the Apache Software Foundation (ASF) under one or more
   contributor license agreements.  See the NOTICE file distributed with
   this work for additional information regarding copyright ownership.
   The ASF licenses this file to You under the Apache License, Version 2.0
   (the "License"); you may not use this file except in compliance with
   the License.  You may obtain a copy of the License at

       http://www.apache.org/licenses/LICENSE-2.0

   Unless required by applicable law or agreed to in writing, software
   distributed under the License is distributed on an "AS IS" BASIS,
   WITHOUT WARRANTIES OR CONDITIONS OF ANY KIND, either express or implied.
   See the License for the specific language governing permissions and
   limitations under the License.
-->

<project xmlns="http://maven.apache.org/POM/4.0.0" xmlns:xsi="http://www.w3.org/2001/XMLSchema-instance"
    xsi:schemaLocation="http://maven.apache.org/POM/4.0.0 http://maven.apache.org/maven-v4_0_0.xsd">
    <modelVersion>4.0.0</modelVersion>
    <groupId>com.yahoo</groupId>
    <artifactId>omid</artifactId>
    <packaging>jar</packaging>
    <version>1.0-SNAPSHOT</version>
    <name>omid</name>
    <url>http://maven.apache.org</url>

    <properties>
        <project.build.sourceEncoding>
            UTF-8
        </project.build.sourceEncoding>
<<<<<<< HEAD
=======
        <thrift.executable>
            /usr/local/bin/thrift
        </thrift.executable>
        <thrift.interface>
            ${basedir}/src/main/resources/Notifications.thrift
        </thrift.interface>
    	<gendir.target>
    	    ${basedir}/src/main/java
    	</gendir.target>
        <gendir.namespace>
            com/yahoo/omid/notifications/thrift/generated
        </gendir.namespace>
        <gendir.src>
            ${gendir.target}/${gendir.namespace}
        </gendir.src>
        <akka.version>
        	2.0.3
        </akka.version>
>>>>>>> d7c218b1
    </properties>
    
    <repositories>
    	<repository>
    		<id>typesafe-releases</id>
    		<url>http://repo.typesafe.com/typesafe/releases</url>
    	</repository>
    </repositories>

    <build>

        <plugins>
            <plugin>
                <groupId>org.apache.maven.plugins</groupId>
                <artifactId>maven-surefire-plugin</artifactId>
                <version>2.9</version>
                <configuration>
                    <argLine>-Xmx1G</argLine>
                    <forkMode>pertest</forkMode>
                    <argLine>-Djava.library.path=${basedir}/lib</argLine>
                </configuration>
            </plugin>
            <plugin>
                <artifactId>maven-compiler-plugin</artifactId>
                <version>2.3.2</version>
                <configuration>
                    <source>1.6</source>
                    <target>1.6</target>
                </configuration>
            </plugin>
            <plugin>
                <artifactId>maven-dependency-plugin</artifactId>
                <executions>
                    <execution>
                        <phase>package</phase>
                        <goals>
                            <goal>copy-dependencies</goal>
                        </goals>
                        <configuration>
                            <outputDirectory>${basedir}/lib</outputDirectory>
                        </configuration>
                    </execution>
                </executions>
            </plugin>
            <plugin>
                <artifactId>maven-antrun-plugin</artifactId>
                <version>1.6</version>
                <configuration></configuration>
                <executions>
                    <execution>
                        <id>generate-sources</id>
                        <phase>generate-sources</phase>
                            <configuration>
                                <target>
                                    <echo>
                                        Preparing output directory for Thrift generated files
                                    </echo> 
                                    <mkdir dir="${gendir.src}" />
                                    <delete>
                                        <fileset dir="${gendir.src}" includes="**/*" />
                                    </delete>                                
                                    <echo>
                                        Generating Thrift Java source files from ${thrift.interface}
                                    </echo>
                                    <exec executable="${thrift.executable}">
                                        <arg value="--gen" />
                                        <arg value="java"/>
                                        <arg value="-out"/>
                                        <arg value="${gendir.target}"/>
                                        <arg value="${thrift.interface}"/>
                                    </exec>
                                </target>
                            </configuration>
                            <goals>
                                <goal>run</goal>
                            </goals>
                        </execution>
                    </executions>
                </plugin>
            </plugins>
        <pluginManagement>
            <plugins>
                <!--This plugin's configuration is used to store Eclipse 
                    m2e settings only. It has no influence on the Maven build itself. -->
                <plugin>
                    <groupId>org.eclipse.m2e</groupId>
                    <artifactId>lifecycle-mapping</artifactId>
                    <version>1.0.0</version>
                    <configuration>
                        <lifecycleMappingMetadata>
                            <pluginExecutions>
                                <pluginExecution>
                                    <pluginExecutionFilter>
                                        <groupId>
                                            org.apache.maven.plugins
                                        </groupId>
                                        <artifactId>
                                            maven-dependency-plugin
                                        </artifactId>
                                        <versionRange>[2.1,)</versionRange>
                                        <goals>
                                            <goal>copy-dependencies</goal>
                                        </goals>
                                    </pluginExecutionFilter>
                                    <action>
                                        <ignore></ignore>
                                    </action>
                                </pluginExecution>
                            </pluginExecutions>
                        </lifecycleMappingMetadata>
                    </configuration>
                </plugin>
            </plugins>
        </pluginManagement>

    </build>

    <dependencies>
        <dependency>
            <groupId>junit</groupId>
            <artifactId>junit</artifactId>
            <version>4.8.2</version>
            <scope>test</scope>
        </dependency>
        <dependency>
            <groupId>log4j</groupId>
            <artifactId>log4j</artifactId>
            <version>1.2.14</version>
        </dependency>
        <dependency>
            <groupId>org.hamcrest</groupId>
            <artifactId>hamcrest-core</artifactId>
            <version>1.2.1</version>
            <type>jar</type>
            <scope>test</scope>
        </dependency>
        <dependency>
            <groupId>org.apache.hbase</groupId>
            <artifactId>hbase</artifactId>
            <version>0.94.5</version>
        </dependency>
        <dependency>
            <groupId>org.apache.zookeeper</groupId>
            <artifactId>zookeeper</artifactId>
            <version>3.4.3</version>
            <scope>compile</scope>
        </dependency>
        <dependency>
            <groupId>org.apache.bookkeeper</groupId>
            <artifactId>bookkeeper-server</artifactId>
            <version>4.0.0</version>
            <scope>compile</scope>
        </dependency>
        <dependency>
            <groupId>org.jboss.netty</groupId>
            <artifactId>netty</artifactId>
            <version>3.2.6.Final</version>
            <scope>compile</scope>
        </dependency>
        <dependency>
            <groupId>org.apache.hadoop</groupId>
            <artifactId>hadoop-core</artifactId>
            <version>0.20.205.0</version>
            <type>jar</type>
            <scope>compile</scope>
        </dependency>
        <dependency>
            <groupId>org.hamcrest</groupId>
            <artifactId>hamcrest-library</artifactId>
            <version>1.2.1</version>
            <type>jar</type>
            <scope>compile</scope>
        </dependency>
        <dependency>
            <groupId>com.beust</groupId>
            <artifactId>jcommander</artifactId>
            <version>1.23</version>
            <type>jar</type>
            <scope>compile</scope>
        </dependency>
        <dependency>
            <groupId>org.apache.thrift</groupId>
            <artifactId>libthrift</artifactId>
            <version>0.9.0</version>
            <type>jar</type>
        </dependency>
        <dependency>
            <groupId>com.netflix.curator</groupId>
            <artifactId>curator-framework</artifactId>
            <version>1.3.0</version>
        </dependency>
        <dependency>
            <groupId>com.netflix.curator</groupId>
            <artifactId>curator-recipes</artifactId>
            <version>1.3.0</version>
        </dependency>
        <dependency>
            <groupId>com.netflix.curator</groupId>
            <artifactId>curator-client</artifactId>
            <version>1.3.0</version>
        </dependency>
        <dependency>
            <groupId>com.101tec</groupId>
            <artifactId>zkclient</artifactId>
            <version>0.2</version>
        </dependency>
        <dependency>
            <groupId>com.google.code.gson</groupId>
            <artifactId>gson</artifactId>
            <version>2.2.2</version>
        </dependency>
        <dependency>
            <groupId>com.netflix.curator</groupId>
            <artifactId>curator-test</artifactId>
            <version>1.3.0</version>
        </dependency>
        <dependency>
            <groupId>org.mockito</groupId>
            <artifactId>mockito-all</artifactId>
            <version>1.9.5</version>
        </dependency>
        <dependency>
            <groupId>com.yammer.metrics</groupId>
            <artifactId>metrics-core</artifactId>
            <version>2.2.0</version>
        </dependency>
        <dependency>
			<groupId>com.google.guava</groupId>
			<artifactId>guava</artifactId>
			<version>14.0</version>
		</dependency>
    </dependencies>
</project><|MERGE_RESOLUTION|>--- conflicted
+++ resolved
@@ -29,8 +29,6 @@
         <project.build.sourceEncoding>
             UTF-8
         </project.build.sourceEncoding>
-<<<<<<< HEAD
-=======
         <thrift.executable>
             /usr/local/bin/thrift
         </thrift.executable>
@@ -46,10 +44,6 @@
         <gendir.src>
             ${gendir.target}/${gendir.namespace}
         </gendir.src>
-        <akka.version>
-        	2.0.3
-        </akka.version>
->>>>>>> d7c218b1
     </properties>
     
     <repositories>
