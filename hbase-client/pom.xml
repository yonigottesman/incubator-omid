<project xmlns="http://maven.apache.org/POM/4.0.0" xmlns:xsi="http://www.w3.org/2001/XMLSchema-instance" xsi:schemaLocation="http://maven.apache.org/POM/4.0.0 http://maven.apache.org/maven-v4_0_0.xsd">

    <modelVersion>4.0.0</modelVersion>

    <parent>
        <groupId>org.apache.omid</groupId>
        <artifactId>omid</artifactId>
<<<<<<< HEAD
        <version>0.8.2.54321-SNAPSHOT</version>
=======
        <version>0.8.2.12345-SNAPSHOT</version>
>>>>>>> 0d94fbc5
    </parent>

    <artifactId>omid-hbase-client</artifactId>
    <packaging>jar</packaging>
    <name>HBase Client</name>
    <description>HBase specific implementation of transaction-client module</description>

    <dependencies>

        <!-- Dependencies on Omid modules -->

        <dependency>
            <groupId>org.apache.omid</groupId>
            <artifactId>omid-transaction-client</artifactId>
            <version>${project.version}</version>
        </dependency>
        <dependency>
            <groupId>org.apache.omid</groupId>
            <artifactId>omid-hbase-commit-table</artifactId>
            <version>${project.version}</version>
        </dependency>
        <dependency>
            <groupId>org.apache.omid</groupId>
            <artifactId>omid-tso-server</artifactId>
            <version>${project.version}</version>
            <scope>test</scope>
        </dependency>
        <dependency>
            <groupId>org.apache.omid</groupId>
            <artifactId>omid-tso-server</artifactId>
            <version>${project.version}</version>
            <type>test-jar</type>
            <scope>test</scope>
        </dependency>
        <dependency>
            <groupId>org.apache.omid</groupId>
            <artifactId>omid-commit-table</artifactId>
            <version>${project.version}</version>
            <scope>test</scope>
            <classifier>tests</classifier>
        </dependency>
        <dependency>
            <groupId>org.apache.omid</groupId>
            <artifactId>omid-hbase-tools</artifactId>
            <version>${project.version}</version>
            <scope>test</scope>
        </dependency>
   <!--      <dependency>
           <groupId>org.apache.hbase</groupId>
           <artifactId>hbase-server</artifactId>
           <version>${hbase.version}</version>
        </dependency> -->

        <!-- End of Dependencies on Omid modules -->

        <!-- storage related -->

        <dependency>
            <groupId>org.apache.hbase</groupId>
            <artifactId>hbase-client</artifactId>
            <exclusions>
                <exclusion>
                    <groupId>org.slf4j</groupId>
                    <artifactId>slf4j-log4j12</artifactId>
                </exclusion>
            </exclusions>
        </dependency>

        <!-- end storage related -->

        <!-- logging -->

        <dependency>
            <groupId>org.slf4j</groupId>
            <artifactId>slf4j-api</artifactId>
            <version>${slf4j.version}</version>
        </dependency>

        <!-- end logging -->

        <!-- testing -->

        <dependency>
            <groupId>org.testng</groupId>
            <artifactId>testng</artifactId>
            <version>${testng.version}</version>
            <scope>test</scope>
        </dependency>
        <dependency>
            <groupId>org.mockito</groupId>
            <artifactId>mockito-all</artifactId>
            <version>${mockito.version}</version>
            <scope>test</scope>
        </dependency>
        <dependency>
            <groupId>org.apache.hbase</groupId>
            <artifactId>hbase-testing-util</artifactId>
            <scope>test</scope>
        </dependency>
        <dependency>
            <groupId>org.apache.curator</groupId>
            <artifactId>curator-test</artifactId>
            <version>${curator.version}</version>
            <scope>test</scope>
        </dependency>
        <dependency>
            <groupId>com.google.code.findbugs</groupId>
            <artifactId>jsr305</artifactId>
            <version>${google.findbugs.version}</version>
            <scope>test</scope>
        </dependency>

        <!-- end testing -->

    </dependencies>

    <build>

        <plugins>

            <plugin>
                <groupId>org.apache.maven.plugins</groupId>
                <artifactId>maven-jar-plugin</artifactId>
                <version>${maven-jar-plugin.version}</version>
                <executions>
                    <execution>
                        <goals>
                            <goal>test-jar</goal>
                        </goals>
                    </execution>
                </executions>
            </plugin>

            <plugin>
                <groupId>org.apache.maven.plugins</groupId>
                <artifactId>maven-surefire-plugin</artifactId>
                <version>${maven-surefire-plugin.version}</version>
                <configuration>
                    <reuseForks>true</reuseForks>
                    <groups>.*</groups>
                    <forkCount>1</forkCount>
                </configuration>
            </plugin>

            <!-- Disable maven site plugin -->
            <plugin>
                <artifactId>maven-site-plugin</artifactId>
                <configuration>
                    <skip>true</skip>
                </configuration>
            </plugin>

        </plugins>

    </build>

    <profiles>

        <profile>
            <id>hbase-0</id>
            <dependencies>
                <dependency>
                    <groupId>org.apache.omid</groupId>
                    <artifactId>omid-hbase0-shims</artifactId>
                    <version>${project.version}</version>
                </dependency>
            </dependencies>
        </profile>

        <profile>
            <id>hbase-1</id>
            <dependencies>
                <dependency>
                    <groupId>org.apache.omid</groupId>
                    <artifactId>omid-hbase1-shims</artifactId>
                    <version>${project.version}</version>
                </dependency>
            </dependencies>
        </profile>

    </profiles>

</project><|MERGE_RESOLUTION|>--- conflicted
+++ resolved
@@ -5,11 +5,7 @@
     <parent>
         <groupId>org.apache.omid</groupId>
         <artifactId>omid</artifactId>
-<<<<<<< HEAD
         <version>0.8.2.54321-SNAPSHOT</version>
-=======
-        <version>0.8.2.12345-SNAPSHOT</version>
->>>>>>> 0d94fbc5
     </parent>
 
     <artifactId>omid-hbase-client</artifactId>
@@ -57,11 +53,12 @@
             <version>${project.version}</version>
             <scope>test</scope>
         </dependency>
-   <!--      <dependency>
-           <groupId>org.apache.hbase</groupId>
-           <artifactId>hbase-server</artifactId>
-           <version>${hbase.version}</version>
-        </dependency> -->
+
+         <dependency>
+             <groupId>org.apache.hbase</groupId>
+             <artifactId>hbase-server</artifactId>
+             <version>${hbase.version}</version>
+        </dependency>
 
         <!-- End of Dependencies on Omid modules -->
 
@@ -70,6 +67,7 @@
         <dependency>
             <groupId>org.apache.hbase</groupId>
             <artifactId>hbase-client</artifactId>
+            <version>${hbase.version}</version>
             <exclusions>
                 <exclusion>
                     <groupId>org.slf4j</groupId>
@@ -107,6 +105,7 @@
         <dependency>
             <groupId>org.apache.hbase</groupId>
             <artifactId>hbase-testing-util</artifactId>
+            <version>${hbase.version}</version>
             <scope>test</scope>
         </dependency>
         <dependency>
