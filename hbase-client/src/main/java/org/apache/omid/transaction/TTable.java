--- conflicted
+++ resolved
@@ -409,10 +409,7 @@
         return keyValuesInSnapshot;
     }
 
-<<<<<<< HEAD
-    protected Map<Long, Long> buildCommitCache(List<Cell> rawCells) {
-=======
-    private Map<Long, String> buildLeaderMap(List<Cell> rawCells) {
+    protected Map<Long, String> buildLeaderMap(List<Cell> rawCells) {
 
         Map<Long, String> leaderMap = new HashMap<>();
 
@@ -425,8 +422,7 @@
         return leaderMap;
     }
 
-    private Map<Long, Long> buildCommitCache(List<Cell> rawCells) {
->>>>>>> 0d94fbc5
+    protected Map<Long, Long> buildCommitCache(List<Cell> rawCells) {
 
         Map<Long, Long> commitCache = new HashMap<>();
 
