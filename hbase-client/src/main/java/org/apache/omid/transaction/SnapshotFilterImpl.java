--- conflicted
+++ resolved
@@ -106,29 +106,12 @@
      * @param commitCache         Holds shadow cells information
      * @return Whether the cell was deleted
      */
-<<<<<<< HEAD
-    public boolean checkFamilyDeletionCache(Cell cell, HBaseTransaction transaction, Map<String, List<Cell>> familyDeletionCache, Map<Long, Long> commitCache) throws IOException {
-        List<Cell> familyDeletionCells = familyDeletionCache.get(Bytes.toString((cell.getRow())));
-        if (familyDeletionCells != null) {
-            for(Cell familyDeletionCell : familyDeletionCells) {
-                String family = Bytes.toString(cell.getFamily());
-                String familyDeletion = Bytes.toString(familyDeletionCell.getFamily());
-                if (family.equals(familyDeletion)) {
-                    Optional<Long> familyDeletionCommitTimestamp = getCommitTimestamp(familyDeletionCell, transaction, commitCache);
-                    if (familyDeletionCommitTimestamp.isPresent() && familyDeletionCommitTimestamp.get() >= cell.getTimestamp()) {
-                        return true;
-                    }
-                }
-            }
-=======
     private boolean checkFamilyDeletionCache(Cell cell, HBaseTransaction transaction, Map<String, Long> familyDeletionCache, Map<Long, Long> commitCache) throws IOException {
         String key = getRowFamilyString(cell);
         Long familyDeletionCommitTimestamp = familyDeletionCache.get(key);
         if (familyDeletionCommitTimestamp != null && familyDeletionCommitTimestamp >= cell.getTimestamp()) {
             return true;
->>>>>>> 1fdd260e
-        }
-
+        }
         return false;
     }
 
@@ -315,12 +298,8 @@
         return commitCache;
     }
 
-<<<<<<< HEAD
-    public void buildFamilyDeletionCache(List<Cell> rawCells, Map<String, List<Cell>> familyDeletionCache) {
-
-=======
+
     private void buildFamilyDeletionCache(HBaseTransaction transaction, List<Cell> rawCells, Map<String, Long> familyDeletionCache, Map<Long, Long> commitCache, Map<String,byte[]> attributeMap) throws IOException {
->>>>>>> 1fdd260e
         for (Cell cell : rawCells) {
             if (CellUtils.isFamilyDeleteCell(cell)) {
                 String key = getRowFamilyString(cell);
@@ -328,7 +307,7 @@
                 if (familyDeletionCache.containsKey(key))
                     return;
 
-                Optional<Long> commitTimeStamp = getTSIfInTransaction(cell, transaction, commitCache);
+                Optional<Long> commitTimeStamp = getTSIfInTransaction(cell, transaction);
 
                 if (!commitTimeStamp.isPresent()) {
                     commitTimeStamp = getTSIfInSnapshot(cell, transaction, commitCache);
@@ -368,12 +347,8 @@
         }
     }
 
-<<<<<<< HEAD
-    public boolean isCellInTransaction(Cell kv, HBaseTransaction transaction) {
-=======
-    private Optional<Long> getTSIfInTransaction(Cell kv, HBaseTransaction transaction, Map<Long, Long> commitCache) {
->>>>>>> 1fdd260e
-
+
+    public Optional<Long> getTSIfInTransaction(Cell kv, HBaseTransaction transaction) {
         long startTimestamp = transaction.getStartTimestamp();
         long readTimestamp = transaction.getReadTimestamp();
 
@@ -387,11 +362,8 @@
         return Optional.absent();
     }
 
-<<<<<<< HEAD
-    public boolean isCellInSnapshot(Cell kv, HBaseTransaction transaction, Map<Long, Long> commitCache)
-=======
-    private Optional<Long> getTSIfInSnapshot(Cell kv, HBaseTransaction transaction, Map<Long, Long> commitCache)
->>>>>>> 1fdd260e
+
+    public Optional<Long> getTSIfInSnapshot(Cell kv, HBaseTransaction transaction, Map<Long, Long> commitCache)
         throws IOException {
 
         Optional<Long> commitTimestamp = getCommitTimestamp(kv, transaction, commitCache);
@@ -456,14 +428,8 @@
                         break;
                     }
                 }
-
-<<<<<<< HEAD
-                if (isCellInTransaction(cell, transaction) ||
-                    isCellInSnapshot(cell, transaction, commitCache)) {
-=======
-                if (getTSIfInTransaction(cell, transaction, commitCache).isPresent() ||
+                if (getTSIfInTransaction(cell, transaction).isPresent() ||
                     getTSIfInSnapshot(cell, transaction, commitCache).isPresent()) {
->>>>>>> 1fdd260e
                     if (!CellUtil.matchingValue(cell, CellUtils.DELETE_TOMBSTONE)) {
                         keyValuesInSnapshot.add(cell);
                     }
@@ -472,11 +438,7 @@
                     // 1. if we found a result and we are not in SNAPSHOT_ALL mode.
                     // 2. if we found a result that was not written by the current transaction.
                     if (transaction.getVisibilityLevel() != VisibilityLevel.SNAPSHOT_ALL ||
-<<<<<<< HEAD
-                        !isCellInTransaction(cell, transaction)) {
-=======
-                        !getTSIfInTransaction(cell, transaction, commitCache).isPresent()) {
->>>>>>> 1fdd260e
+                        !getTSIfInTransaction(cell, transaction).isPresent()) {
                         snapshotValueFound = true;
                         break;
                     }
