/**
 * Copyright 2011-2016 Yahoo Inc.
 *
 * Licensed under the Apache License, Version 2.0 (the "License");
 * you may not use this file except in compliance with the License.
 * You may obtain a copy of the License at
 *
 *         http://www.apache.org/licenses/LICENSE-2.0
 *
 * Unless required by applicable law or agreed to in writing, software
 * distributed under the License is distributed on an "AS IS" BASIS,
 * WITHOUT WARRANTIES OR CONDITIONS OF ANY KIND, either express or implied.
 * See the License for the specific language governing permissions and
 * limitations under the License.
 */
package com.yahoo.omid.transaction;

import com.google.common.annotations.VisibleForTesting;
import com.google.common.base.Optional;
import com.google.common.collect.Maps;
import com.google.common.util.concurrent.ListeningExecutorService;
import com.google.common.util.concurrent.MoreExecutors;
import com.google.common.util.concurrent.ThreadFactoryBuilder;
import com.yahoo.omid.committable.CommitTable;
import com.yahoo.omid.committable.CommitTable.CommitTimestamp;
import com.yahoo.omid.committable.hbase.HBaseCommitTable;
import com.yahoo.omid.committable.hbase.HBaseCommitTableConfig;
import com.yahoo.omid.tools.hbase.HBaseLogin;
import com.yahoo.omid.tsoclient.CellId;
import com.yahoo.omid.tsoclient.TSOClient;
import org.apache.hadoop.hbase.client.Get;
import org.apache.hadoop.hbase.client.Result;
import org.apache.hadoop.hbase.util.Bytes;
import org.slf4j.Logger;
import org.slf4j.LoggerFactory;

import java.io.IOException;
import java.util.HashSet;
import java.util.Map;
import java.util.concurrent.ExecutionException;
import java.util.concurrent.Executors;

import static com.yahoo.omid.committable.hbase.CommitTableConstants.COMMIT_TABLE_DEFAULT_NAME;
import static com.yahoo.omid.committable.hbase.CommitTableConstants.COMMIT_TABLE_NAME_KEY;

public class HBaseTransactionManager extends AbstractTransactionManager implements HBaseTransactionClient {

<<<<<<< HEAD
    private static final Logger LOG = LoggerFactory.getLogger(HBaseTransactionManager.class);

    static final byte[] SHADOW_CELL_SUFFIX = "\u0080".getBytes(Charsets.UTF_8); // Non printable char (128 ASCII)

    public enum PostCommitMode {
        SYNC, ASYNC
    }

=======
>>>>>>> 1da654e9
    private static class HBaseTransactionFactory implements TransactionFactory<HBaseCellId> {

        @Override
        public HBaseTransaction createTransaction(long transactionId, long epoch, AbstractTransactionManager tm) {

            return new HBaseTransaction(transactionId, epoch, new HashSet<HBaseCellId>(), tm);

        }

    }

<<<<<<< HEAD
    public static class Builder {
        Configuration conf = new Configuration();
        MetricsRegistry metricsRegistry = new NullMetricsProvider();
        PostCommitMode postCommitMode = PostCommitMode.SYNC;
        TSOClient tsoClient;
        CommitTable.Client commitTableClient;
        PostCommitActions postCommitter;
=======
    // ----------------------------------------------------------------------------------------------------------------
    // Construction
    // ----------------------------------------------------------------------------------------------------------------
>>>>>>> 1da654e9

    public static TransactionManager newInstance() throws IOException, InterruptedException {
        return newInstance(new HBaseOmidClientConfiguration());
    }

    public static TransactionManager newInstance(HBaseOmidClientConfiguration configuration)
            throws IOException, InterruptedException {
        //Logging in to Secure HBase if required
        HBaseLogin.loginIfNeeded(configuration);
        return builder(configuration).build();
    }

    @VisibleForTesting
    static class Builder {

        // Required parameters
        private final HBaseOmidClientConfiguration hbaseOmidClientConf;

        // Optional parameters - initialized to default values
        private Optional<TSOClient> tsoClient = Optional.absent();
        private Optional<CommitTable.Client> commitTableClient = Optional.absent();

        private Builder(HBaseOmidClientConfiguration hbaseOmidClientConf) {
            this.hbaseOmidClientConf = hbaseOmidClientConf;
        }

        Builder tsoClient(TSOClient tsoClient) {
            this.tsoClient = Optional.of(tsoClient);
            return this;
        }

        Builder commitTableClient(CommitTable.Client client) {
            this.commitTableClient = Optional.of(client);
            return this;
        }

<<<<<<< HEAD
        public Builder postCommitter(PostCommitActions postCommitter) {
            this.postCommitter = postCommitter;
            return this;
        }

        public Builder postCommitMode(PostCommitMode postCommitMode) {
            this.postCommitMode = postCommitMode;
            return this;
        }

        public HBaseTransactionManager build() throws OmidInstantiationException {

            boolean ownsTsoClient = false;
            if (tsoClient == null) {
                tsoClient = TSOClient.newBuilder()
                        .withConfiguration(convertToCommonsConf(conf))
                        .build();
                ownsTsoClient = true;
            }

            boolean ownsCommitTableClient = false;
            if (commitTableClient == null) {
                try {
                    String commitTableName = conf.get(COMMIT_TABLE_NAME_KEY, COMMIT_TABLE_DEFAULT_NAME);
                    HBaseCommitTableConfig config = new HBaseCommitTableConfig(commitTableName);
                    CommitTable commitTable = new HBaseCommitTable(conf, config);
                    commitTableClient = commitTable.getClient();
                    ownsCommitTableClient = true;
                } catch (IOException e) {
                    throw new OmidInstantiationException("Exception whilst getting the CommitTable client", e);
                }
            }

            if (postCommitter == null) {
                PostCommitActions syncPostCommitter = new HBaseSyncPostCommitter(metricsRegistry, commitTableClient);
                switch(postCommitMode) {
                    case ASYNC:
                        ListeningExecutorService postCommitExecutor =
                                MoreExecutors.listeningDecorator(Executors.newSingleThreadExecutor(
                                        new ThreadFactoryBuilder().setNameFormat("postCommit-%d").build()));
                        postCommitter = new HBaseAsyncPostCommitter(syncPostCommitter, postCommitExecutor);
                        break;
                    case SYNC:
                    default:
                        postCommitter = syncPostCommitter;
                        break;
                }
            }

            return new HBaseTransactionManager(metricsRegistry,
                                               postCommitter,
                                               tsoClient,
                                               ownsTsoClient,
                                               commitTableClient,
                                               ownsCommitTableClient,
=======
        HBaseTransactionManager build() throws IOException, InterruptedException {
            return new HBaseTransactionManager(hbaseOmidClientConf,
                                               tsoClient.or(buildTSOClient()).get(),
                                               commitTableClient.or(buildCommitTableClient().get()),
>>>>>>> 1da654e9
                                               new HBaseTransactionFactory());
        }

        private Optional<TSOClient> buildTSOClient() throws IOException, InterruptedException {
            return Optional.of(TSOClient.newInstance(hbaseOmidClientConf.getOmidClientConfiguration()));
        }


        private Optional<CommitTable.Client> buildCommitTableClient() throws IOException {
            HBaseCommitTableConfig commitTableConf = new HBaseCommitTableConfig();
            commitTableConf.setTableName(hbaseOmidClientConf.getCommitTableName());
            CommitTable commitTable = new HBaseCommitTable(hbaseOmidClientConf.getHBaseConfiguration(), commitTableConf);
            return Optional.of(commitTable.getClient());
        }
    }

    @VisibleForTesting
    static Builder builder(HBaseOmidClientConfiguration hbaseOmidClientConf) {
        return new Builder(hbaseOmidClientConf);
    }

<<<<<<< HEAD
    private HBaseTransactionManager(MetricsRegistry metrics,
                                    PostCommitActions postCommitter,
=======
    private HBaseTransactionManager(HBaseOmidClientConfiguration hBaseOmidClientConfiguration,
>>>>>>> 1da654e9
                                    TSOClient tsoClient,
                                    CommitTable.Client commitTableClient,
<<<<<<< HEAD
                                    boolean ownsCommitTableClient,
                                    HBaseTransactionFactory hBaseTransactionFactory)
    {

        super(metrics,
              postCommitter,
              tsoClient,
              ownsTSOClient,
              commitTableClient,
              ownsCommitTableClient,
              hBaseTransactionFactory);

=======
                                    HBaseTransactionFactory hBaseTransactionFactory) {

        super(hBaseOmidClientConfiguration.getMetrics(), tsoClient, commitTableClient, hBaseTransactionFactory);

    }

    // ----------------------------------------------------------------------------------------------------------------
    // AbstractTransactionManager overwritten methods
    // ----------------------------------------------------------------------------------------------------------------

    @Override
    public void updateShadowCells(AbstractTransaction<? extends CellId> tx)
            throws TransactionManagerException {

        HBaseTransaction transaction = enforceHBaseTransactionAsParam(tx);

        Set<HBaseCellId> cells = transaction.getWriteSet();

        // Add shadow cells
        for (HBaseCellId cell : cells) {
            Put put = new Put(cell.getRow());
            put.add(cell.getFamily(),
                    CellUtils.addShadowCellSuffix(cell.getQualifier()),
                    transaction.getStartTimestamp(),
                    Bytes.toBytes(transaction.getCommitTimestamp()));
            try {
                cell.getTable().put(put);
            } catch (IOException e) {
                throw new TransactionManagerException(
                        "Failed inserting shadow cell " + cell + " for Tx " + transaction, e);
            }
        }
        // Flush affected tables before returning to avoid loss of shadow cells updates when autoflush is disabled
        try {
            transaction.flushTables();
        } catch (IOException e) {
            throw new TransactionManagerException("Exception while flushing writes", e);
        }
>>>>>>> 1da654e9
    }

    @Override
    public void preCommit(AbstractTransaction<? extends CellId> transaction) throws TransactionManagerException {
        try {
            // Flush all pending writes
            HBaseTransaction hBaseTx = enforceHBaseTransactionAsParam(transaction);
            hBaseTx.flushTables();
        } catch (IOException e) {
            throw new TransactionManagerException("Exception while flushing writes", e);
        }
    }

    @Override
    public void preRollback(AbstractTransaction<? extends CellId> transaction) throws TransactionManagerException {
        try {
            // Flush all pending writes
            HBaseTransaction hBaseTx = enforceHBaseTransactionAsParam(transaction);
            hBaseTx.flushTables();
        } catch (IOException e) {
            throw new TransactionManagerException("Exception while flushing writes", e);
        }
    }

    // ----------------------------------------------------------------------------------------------------------------
    // HBaseTransactionClient method implementations
    // ----------------------------------------------------------------------------------------------------------------

    @Override
    public boolean isCommitted(HBaseCellId hBaseCellId) throws TransactionException {
        try {
            CommitTimestamp tentativeCommitTimestamp =
                    locateCellCommitTimestamp(hBaseCellId.getTimestamp(), tsoClient.getEpoch(),
                                              new CommitTimestampLocatorImpl(hBaseCellId, Maps.<Long, Long>newHashMap()));

            // If transaction that added the cell was invalidated
            if (!tentativeCommitTimestamp.isValid()) {
                return false;
            }

            switch (tentativeCommitTimestamp.getLocation()) {
                case COMMIT_TABLE:
                case SHADOW_CELL:
                    return true;
                case NOT_PRESENT:
                    return false;
                case CACHE: // cache was empty
                default:
                    return false;
            }
        } catch (IOException e) {
            throw new TransactionException("Failure while checking if a transaction was committed", e);
        }
    }

    @Override
    public long getLowWatermark() throws TransactionException {
        try {
            return commitTableClient.readLowWatermark().get();
        } catch (ExecutionException ee) {
            throw new TransactionException("Error reading low watermark", ee.getCause());
        } catch (InterruptedException ie) {
            Thread.currentThread().interrupt();
            throw new TransactionException("Interrupted reading low watermark", ie);
        }
    }

    // ----------------------------------------------------------------------------------------------------------------
    // Helper methods
    // ----------------------------------------------------------------------------------------------------------------

<<<<<<< HEAD
    // TODO: move to hbase commons package
    static HBaseTransaction enforceHBaseTransactionAsParam(AbstractTransaction<? extends CellId> tx) {
=======
    private HBaseTransaction enforceHBaseTransactionAsParam(AbstractTransaction<? extends CellId> tx) {
>>>>>>> 1da654e9

        if (tx instanceof HBaseTransaction) {
            return (HBaseTransaction) tx;
        } else {
            throw new IllegalArgumentException(
                    "The transaction object passed is not an instance of HBaseTransaction");
        }

    }

    static class CommitTimestampLocatorImpl implements CommitTimestampLocator {

        private HBaseCellId hBaseCellId;
        private final Map<Long, Long> commitCache;

        CommitTimestampLocatorImpl(HBaseCellId hBaseCellId, Map<Long, Long> commitCache) {
            this.hBaseCellId = hBaseCellId;
            this.commitCache = commitCache;
        }

        @Override
        public Optional<Long> readCommitTimestampFromCache(long startTimestamp) {
            if (commitCache.containsKey(startTimestamp)) {
                return Optional.of(commitCache.get(startTimestamp));
            }
            return Optional.absent();
        }

        @Override
        public Optional<Long> readCommitTimestampFromShadowCell(long startTimestamp) throws IOException {

            Get get = new Get(hBaseCellId.getRow());
            byte[] family = hBaseCellId.getFamily();
            byte[] shadowCellQualifier = CellUtils.addShadowCellSuffix(hBaseCellId.getQualifier());
            get.addColumn(family, shadowCellQualifier);
            get.setMaxVersions(1);
            get.setTimeStamp(startTimestamp);
            Result result = hBaseCellId.getTable().get(get);
            if (result.containsColumn(family, shadowCellQualifier)) {
                return Optional.of(Bytes.toLong(result.getValue(family, shadowCellQualifier)));
            }
            return Optional.absent();
        }

    }

}<|MERGE_RESOLUTION|>--- conflicted
+++ resolved
@@ -40,22 +40,10 @@
 import java.util.concurrent.ExecutionException;
 import java.util.concurrent.Executors;
 
-import static com.yahoo.omid.committable.hbase.CommitTableConstants.COMMIT_TABLE_DEFAULT_NAME;
-import static com.yahoo.omid.committable.hbase.CommitTableConstants.COMMIT_TABLE_NAME_KEY;
-
 public class HBaseTransactionManager extends AbstractTransactionManager implements HBaseTransactionClient {
 
-<<<<<<< HEAD
     private static final Logger LOG = LoggerFactory.getLogger(HBaseTransactionManager.class);
 
-    static final byte[] SHADOW_CELL_SUFFIX = "\u0080".getBytes(Charsets.UTF_8); // Non printable char (128 ASCII)
-
-    public enum PostCommitMode {
-        SYNC, ASYNC
-    }
-
-=======
->>>>>>> 1da654e9
     private static class HBaseTransactionFactory implements TransactionFactory<HBaseCellId> {
 
         @Override
@@ -67,19 +55,9 @@
 
     }
 
-<<<<<<< HEAD
-    public static class Builder {
-        Configuration conf = new Configuration();
-        MetricsRegistry metricsRegistry = new NullMetricsProvider();
-        PostCommitMode postCommitMode = PostCommitMode.SYNC;
-        TSOClient tsoClient;
-        CommitTable.Client commitTableClient;
-        PostCommitActions postCommitter;
-=======
     // ----------------------------------------------------------------------------------------------------------------
     // Construction
     // ----------------------------------------------------------------------------------------------------------------
->>>>>>> 1da654e9
 
     public static TransactionManager newInstance() throws IOException, InterruptedException {
         return newInstance(new HBaseOmidClientConfiguration());
@@ -101,6 +79,7 @@
         // Optional parameters - initialized to default values
         private Optional<TSOClient> tsoClient = Optional.absent();
         private Optional<CommitTable.Client> commitTableClient = Optional.absent();
+        private Optional<PostCommitActions> postCommitter = Optional.absent();
 
         private Builder(HBaseOmidClientConfiguration hbaseOmidClientConf) {
             this.hbaseOmidClientConf = hbaseOmidClientConf;
@@ -116,68 +95,21 @@
             return this;
         }
 
-<<<<<<< HEAD
-        public Builder postCommitter(PostCommitActions postCommitter) {
-            this.postCommitter = postCommitter;
+        Builder postCommitter(PostCommitActions postCommitter) {
+            this.postCommitter = Optional.of(postCommitter);
             return this;
         }
 
-        public Builder postCommitMode(PostCommitMode postCommitMode) {
-            this.postCommitMode = postCommitMode;
-            return this;
-        }
-
-        public HBaseTransactionManager build() throws OmidInstantiationException {
-
-            boolean ownsTsoClient = false;
-            if (tsoClient == null) {
-                tsoClient = TSOClient.newBuilder()
-                        .withConfiguration(convertToCommonsConf(conf))
-                        .build();
-                ownsTsoClient = true;
-            }
-
-            boolean ownsCommitTableClient = false;
-            if (commitTableClient == null) {
-                try {
-                    String commitTableName = conf.get(COMMIT_TABLE_NAME_KEY, COMMIT_TABLE_DEFAULT_NAME);
-                    HBaseCommitTableConfig config = new HBaseCommitTableConfig(commitTableName);
-                    CommitTable commitTable = new HBaseCommitTable(conf, config);
-                    commitTableClient = commitTable.getClient();
-                    ownsCommitTableClient = true;
-                } catch (IOException e) {
-                    throw new OmidInstantiationException("Exception whilst getting the CommitTable client", e);
-                }
-            }
-
-            if (postCommitter == null) {
-                PostCommitActions syncPostCommitter = new HBaseSyncPostCommitter(metricsRegistry, commitTableClient);
-                switch(postCommitMode) {
-                    case ASYNC:
-                        ListeningExecutorService postCommitExecutor =
-                                MoreExecutors.listeningDecorator(Executors.newSingleThreadExecutor(
-                                        new ThreadFactoryBuilder().setNameFormat("postCommit-%d").build()));
-                        postCommitter = new HBaseAsyncPostCommitter(syncPostCommitter, postCommitExecutor);
-                        break;
-                    case SYNC:
-                    default:
-                        postCommitter = syncPostCommitter;
-                        break;
-                }
-            }
-
-            return new HBaseTransactionManager(metricsRegistry,
+        HBaseTransactionManager build() throws IOException, InterruptedException {
+
+            CommitTable.Client commitTableClient = this.commitTableClient.or(buildCommitTableClient()).get();
+            PostCommitActions postCommitter = this.postCommitter.or(buildPostCommitter(commitTableClient)).get();
+            TSOClient tsoClient = this.tsoClient.or(buildTSOClient()).get();
+
+            return new HBaseTransactionManager(hbaseOmidClientConf,
                                                postCommitter,
                                                tsoClient,
-                                               ownsTsoClient,
                                                commitTableClient,
-                                               ownsCommitTableClient,
-=======
-        HBaseTransactionManager build() throws IOException, InterruptedException {
-            return new HBaseTransactionManager(hbaseOmidClientConf,
-                                               tsoClient.or(buildTSOClient()).get(),
-                                               commitTableClient.or(buildCommitTableClient().get()),
->>>>>>> 1da654e9
                                                new HBaseTransactionFactory());
         }
 
@@ -192,6 +124,28 @@
             CommitTable commitTable = new HBaseCommitTable(hbaseOmidClientConf.getHBaseConfiguration(), commitTableConf);
             return Optional.of(commitTable.getClient());
         }
+
+        private Optional<PostCommitActions> buildPostCommitter(CommitTable.Client commitTableClient ) {
+
+            PostCommitActions postCommitter;
+            PostCommitActions syncPostCommitter = new HBaseSyncPostCommitter(hbaseOmidClientConf.getMetrics(),
+                                                                             commitTableClient);
+            switch(hbaseOmidClientConf.getPostCommitMode()) {
+                case ASYNC:
+                    ListeningExecutorService postCommitExecutor =
+                            MoreExecutors.listeningDecorator(Executors.newSingleThreadExecutor(
+                                    new ThreadFactoryBuilder().setNameFormat("postCommit-%d").build()));
+                    postCommitter = new HBaseAsyncPostCommitter(syncPostCommitter, postCommitExecutor);
+                    break;
+                case SYNC:
+                default:
+                    postCommitter = syncPostCommitter;
+                    break;
+            }
+
+            return Optional.of(postCommitter);
+        }
+
     }
 
     @VisibleForTesting
@@ -199,68 +153,23 @@
         return new Builder(hbaseOmidClientConf);
     }
 
-<<<<<<< HEAD
-    private HBaseTransactionManager(MetricsRegistry metrics,
+    private HBaseTransactionManager(HBaseOmidClientConfiguration hBaseOmidClientConfiguration,
                                     PostCommitActions postCommitter,
-=======
-    private HBaseTransactionManager(HBaseOmidClientConfiguration hBaseOmidClientConfiguration,
->>>>>>> 1da654e9
                                     TSOClient tsoClient,
                                     CommitTable.Client commitTableClient,
-<<<<<<< HEAD
-                                    boolean ownsCommitTableClient,
-                                    HBaseTransactionFactory hBaseTransactionFactory)
-    {
-
-        super(metrics,
+                                    HBaseTransactionFactory hBaseTransactionFactory) {
+
+        super(hBaseOmidClientConfiguration.getMetrics(),
               postCommitter,
               tsoClient,
-              ownsTSOClient,
               commitTableClient,
-              ownsCommitTableClient,
               hBaseTransactionFactory);
 
-=======
-                                    HBaseTransactionFactory hBaseTransactionFactory) {
-
-        super(hBaseOmidClientConfiguration.getMetrics(), tsoClient, commitTableClient, hBaseTransactionFactory);
-
     }
 
     // ----------------------------------------------------------------------------------------------------------------
     // AbstractTransactionManager overwritten methods
     // ----------------------------------------------------------------------------------------------------------------
-
-    @Override
-    public void updateShadowCells(AbstractTransaction<? extends CellId> tx)
-            throws TransactionManagerException {
-
-        HBaseTransaction transaction = enforceHBaseTransactionAsParam(tx);
-
-        Set<HBaseCellId> cells = transaction.getWriteSet();
-
-        // Add shadow cells
-        for (HBaseCellId cell : cells) {
-            Put put = new Put(cell.getRow());
-            put.add(cell.getFamily(),
-                    CellUtils.addShadowCellSuffix(cell.getQualifier()),
-                    transaction.getStartTimestamp(),
-                    Bytes.toBytes(transaction.getCommitTimestamp()));
-            try {
-                cell.getTable().put(put);
-            } catch (IOException e) {
-                throw new TransactionManagerException(
-                        "Failed inserting shadow cell " + cell + " for Tx " + transaction, e);
-            }
-        }
-        // Flush affected tables before returning to avoid loss of shadow cells updates when autoflush is disabled
-        try {
-            transaction.flushTables();
-        } catch (IOException e) {
-            throw new TransactionManagerException("Exception while flushing writes", e);
-        }
->>>>>>> 1da654e9
-    }
 
     @Override
     public void preCommit(AbstractTransaction<? extends CellId> transaction) throws TransactionManagerException {
@@ -331,12 +240,7 @@
     // Helper methods
     // ----------------------------------------------------------------------------------------------------------------
 
-<<<<<<< HEAD
-    // TODO: move to hbase commons package
     static HBaseTransaction enforceHBaseTransactionAsParam(AbstractTransaction<? extends CellId> tx) {
-=======
-    private HBaseTransaction enforceHBaseTransactionAsParam(AbstractTransaction<? extends CellId> tx) {
->>>>>>> 1da654e9
 
         if (tx instanceof HBaseTransaction) {
             return (HBaseTransaction) tx;
