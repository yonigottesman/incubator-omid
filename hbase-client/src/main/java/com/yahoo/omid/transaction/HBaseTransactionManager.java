/**
 * Copyright 2011-2016 Yahoo Inc.
 *
 * Licensed under the Apache License, Version 2.0 (the "License");
 * you may not use this file except in compliance with the License.
 * You may obtain a copy of the License at
 *
 *         http://www.apache.org/licenses/LICENSE-2.0
 *
 * Unless required by applicable law or agreed to in writing, software
 * distributed under the License is distributed on an "AS IS" BASIS,
 * WITHOUT WARRANTIES OR CONDITIONS OF ANY KIND, either express or implied.
 * See the License for the specific language governing permissions and
 * limitations under the License.
 */
package com.yahoo.omid.transaction;

import com.google.common.base.Charsets;
import com.google.common.base.Optional;
import com.google.common.collect.Maps;
import com.yahoo.omid.committable.CommitTable;
import com.yahoo.omid.committable.CommitTable.CommitTimestamp;
import com.yahoo.omid.committable.hbase.CommitTableConstants;
import com.yahoo.omid.committable.hbase.HBaseCommitTable;
import com.yahoo.omid.committable.hbase.HBaseCommitTableConfig;
import com.yahoo.omid.metrics.MetricsRegistry;
import com.yahoo.omid.metrics.NullMetricsProvider;
import com.yahoo.omid.tsoclient.CellId;
import com.yahoo.omid.tsoclient.TSOClient;
import org.apache.hadoop.conf.Configuration;
import org.apache.hadoop.hbase.client.Get;
import org.apache.hadoop.hbase.client.Put;
import org.apache.hadoop.hbase.client.Result;
import org.apache.hadoop.hbase.util.Bytes;
import org.slf4j.Logger;
import org.slf4j.LoggerFactory;

import java.io.IOException;
import java.util.HashSet;
import java.util.Map;
import java.util.Set;
import java.util.concurrent.ExecutionException;
<<<<<<< HEAD

import java.io.IOException;
import java.util.HashSet;
import java.util.Map;
import java.util.Set;
import java.util.concurrent.ExecutionException;
=======
>>>>>>> fb0386d2

public class HBaseTransactionManager extends AbstractTransactionManager implements HBaseTransactionClient {

    private static final Logger LOG = LoggerFactory.getLogger(HBaseTransactionManager.class);

    public static final byte[] SHADOW_CELL_SUFFIX = "\u0080".getBytes(Charsets.UTF_8); // Non printable char (128 ASCII)

    private static class HBaseTransactionFactory implements TransactionFactory<HBaseCellId> {

        @Override
        public HBaseTransaction createTransaction(
                long transactionId, long epoch, AbstractTransactionManager tm) {

            return new HBaseTransaction(transactionId, epoch, new HashSet<HBaseCellId>(), tm);

        }

    }

    public static class Builder {
        Configuration conf = new Configuration();
        MetricsRegistry metricsRegistry = new NullMetricsProvider();
        TSOClient tsoClient;
        CommitTable.Client commitTableClient;

        private Builder() {
        }

        public Builder withConfiguration(Configuration conf) {
            this.conf = conf;
            return this;
        }

        public Builder withMetrics(MetricsRegistry metricsRegistry) {
            this.metricsRegistry = metricsRegistry;
            return this;
        }

        public Builder withTSOClient(TSOClient tsoClient) {
            this.tsoClient = tsoClient;
            return this;
        }

        public Builder withCommitTableClient(CommitTable.Client client) {
            this.commitTableClient = client;
            return this;
        }

        public HBaseTransactionManager build() throws OmidInstantiationException {

            boolean ownsTsoClient = false;
            if (tsoClient == null) {
                tsoClient = TSOClient.newBuilder()
                        .withConfiguration(convertToCommonsConf(conf))
                        .build();
                ownsTsoClient = true;
            }

            boolean ownsCommitTableClient = false;
            if (commitTableClient == null) {
                try {
                    String commitTableName = conf.get(CommitTableConstants.COMMIT_TABLE_NAME_KEY, CommitTableConstants.COMMIT_TABLE_DEFAULT_NAME);
                    HBaseCommitTableConfig config = new HBaseCommitTableConfig(commitTableName);
                    CommitTable commitTable =
                            new HBaseCommitTable(conf, config);
                    commitTableClient = commitTable.getClient().get();
                    ownsCommitTableClient = true;
                } catch (InterruptedException e) {
                    Thread.currentThread().interrupt();
                    throw new OmidInstantiationException("Interrupted whilst creating the HBase transaction manager", e);
                } catch (ExecutionException e) {
                    throw new OmidInstantiationException("Exception whilst getting the CommitTable client", e);
                }
            }
            return new HBaseTransactionManager(metricsRegistry, tsoClient, ownsTsoClient,
                    commitTableClient, ownsCommitTableClient,
                    new HBaseTransactionFactory());
        }

        private org.apache.commons.configuration.Configuration convertToCommonsConf(Configuration hconf) {
            org.apache.commons.configuration.Configuration conf =
                    new org.apache.commons.configuration.BaseConfiguration();
            for (Map.Entry<String, String> e : hconf) {
                conf.addProperty(e.getKey(), e.getValue());
            }
            return conf;
        }

    }

    public static Builder newBuilder() {
        return new Builder();
    }

    private HBaseTransactionManager(MetricsRegistry metrics,
                                    TSOClient tsoClient,
                                    boolean ownsTSOClient,
                                    CommitTable.Client commitTableClient,
                                    boolean ownsCommitTableClient,
                                    HBaseTransactionFactory hBaseTransactionFactory) {
        super(metrics, tsoClient, ownsTSOClient, commitTableClient, ownsCommitTableClient, hBaseTransactionFactory);
    }

    @Override
    public void updateShadowCells(AbstractTransaction<? extends CellId> tx)
            throws TransactionManagerException {

        HBaseTransaction transaction = enforceHBaseTransactionAsParam(tx);

        Set<HBaseCellId> cells = transaction.getWriteSet();

        // Add shadow cells
        for (HBaseCellId cell : cells) {
            Put put = new Put(cell.getRow());
            put.add(cell.getFamily(),
                    CellUtils.addShadowCellSuffix(cell.getQualifier()),
                    transaction.getStartTimestamp(),
                    Bytes.toBytes(transaction.getCommitTimestamp()));
            try {
                cell.getTable().put(put);
            } catch (IOException e) {
                throw new TransactionManagerException(
                        "Failed inserting shadow cell " + cell + " for Tx " + transaction, e);
            }
        }
        // Flush affected tables before returning to avoid loss of shadow cells updates
        // when autoflush is disabled
        try {
            transaction.flushTables();
        } catch (IOException e) {
            throw new TransactionManagerException("Exception while flushing writes", e);
        }
    }

    @Override
    public void preCommit(AbstractTransaction<? extends CellId> transaction) throws TransactionManagerException {
        try {
            // Flush all pending writes
            HBaseTransaction hBaseTx = enforceHBaseTransactionAsParam(transaction);
            hBaseTx.flushTables();
        } catch (IOException e) {
            throw new TransactionManagerException("Exception while flushing writes", e);
        }
    }

    @Override
    public void preRollback(AbstractTransaction<? extends CellId> transaction) throws TransactionManagerException {
        try {
            // Flush all pending writes
            HBaseTransaction hBaseTx = enforceHBaseTransactionAsParam(transaction);
            hBaseTx.flushTables();
        } catch (IOException e) {
            throw new TransactionManagerException("Exception while flushing writes", e);
        }
    }

    @Override
    public boolean isCommitted(HBaseCellId hBaseCellId) throws TransactionException {
        try {
            CommitTimestamp tentativeCommitTimestamp =
                    locateCellCommitTimestamp(hBaseCellId.getTimestamp(), tsoClient.getEpoch(),
                            new CommitTimestampLocatorImpl(hBaseCellId, Maps.<Long, Long>newHashMap()));

            // If transaction that added the cell was invalidated
            if (!tentativeCommitTimestamp.isValid()) {
                return false;
            }

            switch (tentativeCommitTimestamp.getLocation()) {
                case COMMIT_TABLE:
                case SHADOW_CELL:
                    return true;
                case NOT_PRESENT:
                    return false;
                case CACHE: // cache was empty
                default:
                    assert (false);
                    return false;
            }
        } catch (IOException e) {
            throw new TransactionException("Failure while checking if a transaction was committed", e);
        }
    }

    @Override
    public long getLowWatermark() throws TransactionException {
        try {
            return commitTableClient.readLowWatermark().get();
        } catch (ExecutionException ee) {
            throw new TransactionException("Error reading low watermark", ee.getCause());
        } catch (InterruptedException ie) {
            Thread.currentThread().interrupt();
            throw new TransactionException("Interrupted reading low watermark", ie);
        }
    }

    // ****************************************************************************************************************
    // Helper methods
    // ****************************************************************************************************************

    private HBaseTransaction
    enforceHBaseTransactionAsParam(AbstractTransaction<? extends CellId> tx) {

        if (tx instanceof HBaseTransaction) {
            return (HBaseTransaction) tx;
        } else {
            throw new IllegalArgumentException(
                    "The transaction object passed is not an instance of HBaseTransaction");
        }

    }

    static class CommitTimestampLocatorImpl implements CommitTimestampLocator {
        private HBaseCellId hBaseCellId;
        private final Map<Long, Long> commitCache;

        public CommitTimestampLocatorImpl(HBaseCellId hBaseCellId, Map<Long, Long> commitCache) {
            this.hBaseCellId = hBaseCellId;
            this.commitCache = commitCache;
        }

        @Override
        public Optional<Long> readCommitTimestampFromCache(long startTimestamp) {
            if (commitCache.containsKey(startTimestamp)) {
                return Optional.of(commitCache.get(startTimestamp));
            }
            return Optional.absent();
        }

        @Override
        public Optional<Long> readCommitTimestampFromShadowCell(long startTimestamp)
                throws IOException {

            Get get = new Get(hBaseCellId.getRow());
            byte[] family = hBaseCellId.getFamily();
            byte[] shadowCellQualifier = CellUtils.addShadowCellSuffix(hBaseCellId.getQualifier());
            get.addColumn(family, shadowCellQualifier);
            get.setMaxVersions(1);
            get.setTimeStamp(startTimestamp);
            Result result = hBaseCellId.getTable().get(get);
            if (result.containsColumn(family, shadowCellQualifier)) {
                return Optional.of(Bytes.toLong(result.getValue(family, shadowCellQualifier)));
            }
            return Optional.absent();
        }

    }

}<|MERGE_RESOLUTION|>--- conflicted
+++ resolved
@@ -40,15 +40,6 @@
 import java.util.Map;
 import java.util.Set;
 import java.util.concurrent.ExecutionException;
-<<<<<<< HEAD
-
-import java.io.IOException;
-import java.util.HashSet;
-import java.util.Map;
-import java.util.Set;
-import java.util.concurrent.ExecutionException;
-=======
->>>>>>> fb0386d2
 
 public class HBaseTransactionManager extends AbstractTransactionManager implements HBaseTransactionClient {
 
@@ -124,8 +115,8 @@
                 }
             }
             return new HBaseTransactionManager(metricsRegistry, tsoClient, ownsTsoClient,
-                    commitTableClient, ownsCommitTableClient,
-                    new HBaseTransactionFactory());
+                                               commitTableClient, ownsCommitTableClient,
+                                               new HBaseTransactionFactory());
         }
 
         private org.apache.commons.configuration.Configuration convertToCommonsConf(Configuration hconf) {
@@ -210,7 +201,7 @@
         try {
             CommitTimestamp tentativeCommitTimestamp =
                     locateCellCommitTimestamp(hBaseCellId.getTimestamp(), tsoClient.getEpoch(),
-                            new CommitTimestampLocatorImpl(hBaseCellId, Maps.<Long, Long>newHashMap()));
+                                              new CommitTimestampLocatorImpl(hBaseCellId, Maps.<Long, Long>newHashMap()));
 
             // If transaction that added the cell was invalidated
             if (!tentativeCommitTimestamp.isValid()) {
