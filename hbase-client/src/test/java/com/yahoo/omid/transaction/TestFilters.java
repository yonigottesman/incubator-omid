package com.yahoo.omid.transaction;

<<<<<<< HEAD

import com.google.common.util.concurrent.ListenableFuture;
import com.google.common.util.concurrent.SettableFuture;
import com.yahoo.omid.committable.CommitTable;
import com.yahoo.omid.metrics.NullMetricsProvider;
import com.yahoo.omid.tsoclient.TSOClient;
=======
import com.yahoo.omid.committable.CommitTable;
>>>>>>> 1da654e9
import org.apache.hadoop.hbase.client.Get;
import org.apache.hadoop.hbase.client.Put;
import org.apache.hadoop.hbase.client.Result;
import org.apache.hadoop.hbase.client.ResultScanner;
import org.apache.hadoop.hbase.client.Scan;
import org.apache.hadoop.hbase.filter.BinaryComparator;
import org.apache.hadoop.hbase.filter.ColumnPrefixFilter;
import org.apache.hadoop.hbase.filter.CompareFilter;
import org.apache.hadoop.hbase.filter.Filter;
import org.apache.hadoop.hbase.filter.ValueFilter;
import org.apache.hadoop.hbase.util.Bytes;
import org.mockito.invocation.InvocationOnMock;
import org.mockito.stubbing.Answer;
import org.testng.ITestContext;
import org.testng.annotations.Test;

import static org.mockito.Matchers.any;
import static org.mockito.Mockito.doAnswer;
import static org.mockito.Mockito.spy;
import static org.testng.AssertJUnit.assertEquals;
import static org.testng.AssertJUnit.assertNull;

/**
 * Tests to verify that Get and Scan filters still work with transactions tables
 */
@Test(groups = "sharedHBase")
public class TestFilters extends OmidTestBase {

    byte[] family = Bytes.toBytes(TEST_FAMILY);
    private byte[] row1 = Bytes.toBytes("row1");
    private byte[] row2 = Bytes.toBytes("row2");
    private byte[] row3 = Bytes.toBytes("row3");
    private byte[] prefix = Bytes.toBytes("foo");
    private byte[] col1 = Bytes.toBytes("foobar");
    private byte[] col2 = Bytes.toBytes("boofar");

    @Test(timeOut = 60_000)
    public void testGetWithColumnPrefixFilter(ITestContext context) throws Exception {
        testGet(context, new ColumnPrefixFilter(prefix));
    }

    @Test(timeOut = 60_000)
    public void testGetWithValueFilter(ITestContext context) throws Exception {
        testGet(context, new ValueFilter(CompareFilter.CompareOp.EQUAL, new BinaryComparator(col1)));
    }

    private void testGet(ITestContext context, Filter f) throws Exception {
        CommitTable.Client commitTableClient = spy(getCommitTable(context).getClient());

        HBaseOmidClientConfiguration hbaseOmidClientConf = new HBaseOmidClientConfiguration();
        hbaseOmidClientConf.setConnectionString("localhost:1234");
        hbaseOmidClientConf.setHBaseConfiguration(hbaseConf);

        TTable table = new TTable(hbaseConf, TEST_TABLE);
<<<<<<< HEAD
        PostCommitActions syncPostCommitter = spy(
                new HBaseSyncPostCommitter(new NullMetricsProvider(), commitTableClient));
        AbstractTransactionManager tm = HBaseTransactionManager.newBuilder()
                .withConfiguration(hbaseConf)
                .withCommitTableClient(commitTableClient)
                .withTSOClient(client)
                .postCommitter(syncPostCommitter)
                .build();
=======
        AbstractTransactionManager tm = spy((AbstractTransactionManager) HBaseTransactionManager.builder(hbaseOmidClientConf)
                .commitTableClient(commitTableClient)
                .build());
>>>>>>> 1da654e9

        writeRows(table, tm, syncPostCommitter);

        Transaction t = tm.begin();
        Get g = new Get(row1);
        g.setFilter(f);

        Result r = table.get(t, g);
        assertEquals("should exist in result", 1, r.getColumnCells(family, col1).size());
        assertEquals("shouldn't exist in result", 0, r.getColumnCells(family, col2).size());

        g = new Get(row2);
        g.setFilter(f);
        r = table.get(t, g);
        assertEquals("should exist in result", 1, r.getColumnCells(family, col1).size());
        assertEquals("shouldn't exist in result", 0, r.getColumnCells(family, col2).size());

        g = new Get(row3);
        g.setFilter(f);
        r = table.get(t, g);
        assertEquals("shouldn't exist in result", 0, r.getColumnCells(family, col2).size());
    }

    @Test(timeOut = 60_000)
    public void testScanWithColumnPrefixFilter(ITestContext context) throws Exception {
        testScan(context, new ColumnPrefixFilter(prefix));
    }

    @Test(timeOut = 60_000)
    public void testScanWithValueFilter(ITestContext context) throws Exception {
        testScan(context, new ValueFilter(CompareFilter.CompareOp.EQUAL, new BinaryComparator(col1)));
    }

    private void testScan(ITestContext context, Filter f) throws Exception {
        CommitTable.Client commitTableClient = spy(getCommitTable(context).getClient());

        HBaseOmidClientConfiguration hbaseOmidClientConf = new HBaseOmidClientConfiguration();
        hbaseOmidClientConf.getOmidClientConfiguration().setConnectionString("localhost:1234");
        hbaseOmidClientConf.setHBaseConfiguration(hbaseConf);
        TTable table = new TTable(hbaseConf, TEST_TABLE);
<<<<<<< HEAD
        PostCommitActions syncPostCommitter = spy(
                new HBaseSyncPostCommitter(new NullMetricsProvider(), commitTableClient));
        AbstractTransactionManager tm = HBaseTransactionManager.newBuilder()
                .withConfiguration(hbaseConf)
                .withCommitTableClient(commitTableClient)
                .withTSOClient(client)
                .postCommitter(syncPostCommitter)
                .build();
=======
        AbstractTransactionManager tm = spy((AbstractTransactionManager) HBaseTransactionManager.builder(hbaseOmidClientConf)
                .commitTableClient(commitTableClient)
                .build());
>>>>>>> 1da654e9

        writeRows(table, tm, syncPostCommitter);

        Transaction t = tm.begin();
        Scan s = new Scan().setFilter(f);

        ResultScanner rs = table.getScanner(t, s);

        Result r = rs.next();
        assertEquals("should exist in result", 1, r.getColumnCells(family, col1).size());
        assertEquals("shouldn't exist in result", 0, r.getColumnCells(family, col2).size());

        r = rs.next();
        assertEquals("should exist in result", 1, r.getColumnCells(family, col1).size());
        assertEquals("shouldn't exist in result", 0, r.getColumnCells(family, col2).size());

        r = rs.next();
        assertNull("Last row shouldn't exist", r);
    }


    private void writeRows(TTable table, TransactionManager tm, PostCommitActions postCommitter)
            throws Exception {
        // create normal row with both cells
        Transaction t = tm.begin();
        Put p = new Put(row1);
        p.add(family, col1, col1);
        p.add(family, col2, col2);
        table.put(t, p);
        tm.commit(t);

        // create normal row, but fail to update shadow cells
        doAnswer(new Answer<ListenableFuture<Void>>() {
            public ListenableFuture<Void> answer(InvocationOnMock invocation) {
                // Do not invoke the real method
                return SettableFuture.create();
            }
        }).when(postCommitter).updateShadowCells(any(HBaseTransaction.class));

        t = tm.begin();
        p = new Put(row2);
        p.add(family, col1, col1);
        p.add(family, col2, col2);
        table.put(t, p);
        try {
            tm.commit(t);
        } catch (TransactionException e) {
            // Expected, see comment above
        }

        // create normal row with only one cell
        t = tm.begin();
        p = new Put(row3);
        p.add(family, col2, col2);
        table.put(t, p);
        try {
            tm.commit(t);
        } catch (TransactionException e) {
            // Expected, see comment above
        }
    }
}<|MERGE_RESOLUTION|>--- conflicted
+++ resolved
@@ -1,15 +1,9 @@
 package com.yahoo.omid.transaction;
-
-<<<<<<< HEAD
 
 import com.google.common.util.concurrent.ListenableFuture;
 import com.google.common.util.concurrent.SettableFuture;
 import com.yahoo.omid.committable.CommitTable;
 import com.yahoo.omid.metrics.NullMetricsProvider;
-import com.yahoo.omid.tsoclient.TSOClient;
-=======
-import com.yahoo.omid.committable.CommitTable;
->>>>>>> 1da654e9
 import org.apache.hadoop.hbase.client.Get;
 import org.apache.hadoop.hbase.client.Put;
 import org.apache.hadoop.hbase.client.Result;
@@ -64,20 +58,12 @@
         hbaseOmidClientConf.setHBaseConfiguration(hbaseConf);
 
         TTable table = new TTable(hbaseConf, TEST_TABLE);
-<<<<<<< HEAD
         PostCommitActions syncPostCommitter = spy(
                 new HBaseSyncPostCommitter(new NullMetricsProvider(), commitTableClient));
-        AbstractTransactionManager tm = HBaseTransactionManager.newBuilder()
-                .withConfiguration(hbaseConf)
-                .withCommitTableClient(commitTableClient)
-                .withTSOClient(client)
+        AbstractTransactionManager tm = HBaseTransactionManager.builder(hbaseOmidClientConf)
+                .commitTableClient(commitTableClient)
                 .postCommitter(syncPostCommitter)
                 .build();
-=======
-        AbstractTransactionManager tm = spy((AbstractTransactionManager) HBaseTransactionManager.builder(hbaseOmidClientConf)
-                .commitTableClient(commitTableClient)
-                .build());
->>>>>>> 1da654e9
 
         writeRows(table, tm, syncPostCommitter);
 
@@ -118,20 +104,12 @@
         hbaseOmidClientConf.getOmidClientConfiguration().setConnectionString("localhost:1234");
         hbaseOmidClientConf.setHBaseConfiguration(hbaseConf);
         TTable table = new TTable(hbaseConf, TEST_TABLE);
-<<<<<<< HEAD
         PostCommitActions syncPostCommitter = spy(
                 new HBaseSyncPostCommitter(new NullMetricsProvider(), commitTableClient));
-        AbstractTransactionManager tm = HBaseTransactionManager.newBuilder()
-                .withConfiguration(hbaseConf)
-                .withCommitTableClient(commitTableClient)
-                .withTSOClient(client)
+        AbstractTransactionManager tm = HBaseTransactionManager.builder(hbaseOmidClientConf)
+                .commitTableClient(commitTableClient)
                 .postCommitter(syncPostCommitter)
                 .build();
-=======
-        AbstractTransactionManager tm = spy((AbstractTransactionManager) HBaseTransactionManager.builder(hbaseOmidClientConf)
-                .commitTableClient(commitTableClient)
-                .build());
->>>>>>> 1da654e9
 
         writeRows(table, tm, syncPostCommitter);
 
