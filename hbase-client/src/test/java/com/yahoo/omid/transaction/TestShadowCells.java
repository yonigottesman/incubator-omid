package com.yahoo.omid.transaction;

import com.google.common.base.Charsets;
import com.google.common.base.Optional;
import com.google.common.util.concurrent.ListenableFuture;
import com.yahoo.omid.committable.CommitTable;
<<<<<<< HEAD
import com.yahoo.omid.metrics.NullMetricsProvider;
import com.yahoo.omid.tsoclient.TSOClient;
import org.apache.commons.configuration.BaseConfiguration;
=======
>>>>>>> 1da654e9
import org.apache.hadoop.hbase.Cell;
import org.apache.hadoop.hbase.CellUtil;
import org.apache.hadoop.hbase.KeyValue;
import org.apache.hadoop.hbase.client.Delete;
import org.apache.hadoop.hbase.client.Get;
import org.apache.hadoop.hbase.client.HBaseAdmin;
import org.apache.hadoop.hbase.client.HTableInterface;
import org.apache.hadoop.hbase.client.Put;
import org.apache.hadoop.hbase.client.Result;
import org.apache.hadoop.hbase.client.ResultScanner;
import org.apache.hadoop.hbase.client.Scan;
import org.apache.hadoop.hbase.util.Bytes;
import org.mockito.Matchers;
import org.mockito.invocation.InvocationOnMock;
import org.mockito.stubbing.Answer;
import org.slf4j.Logger;
import org.slf4j.LoggerFactory;
import org.testng.ITestContext;
import org.testng.annotations.Test;

import java.util.Arrays;
import java.util.List;
import java.util.concurrent.CountDownLatch;
import java.util.concurrent.atomic.AtomicBoolean;

import static com.yahoo.omid.transaction.CellUtils.hasCell;
import static com.yahoo.omid.transaction.CellUtils.hasShadowCell;
import static org.mockito.Matchers.any;
import static org.mockito.Matchers.anyInt;
import static org.mockito.Matchers.anyLong;
import static org.mockito.Mockito.doAnswer;
import static org.mockito.Mockito.doThrow;
import static org.mockito.Mockito.never;
import static org.mockito.Mockito.spy;
import static org.mockito.Mockito.times;
import static org.mockito.Mockito.verify;
import static org.testng.Assert.assertFalse;
import static org.testng.Assert.assertNull;
import static org.testng.Assert.assertTrue;

@Test(groups = "sharedHBase")
public class TestShadowCells extends OmidTestBase {

    private static final Logger LOG = LoggerFactory.getLogger(TestShadowCells.class);

    private static final String TSO_SERVER_HOST = "localhost";
    private static final int TSO_SERVER_PORT = 1234;

    private static final String TEST_TABLE = "test";
    private static final String TEST_FAMILY = "data";

    static final byte[] row = Bytes.toBytes("test-sc");
    private static final byte[] row1 = Bytes.toBytes("test-sc1");
    private static final byte[] row2 = Bytes.toBytes("test-sc2");
    private static final byte[] row3 = Bytes.toBytes("test-sc3");
    static final byte[] family = Bytes.toBytes(TEST_FAMILY);
    private static final byte[] qualifier = Bytes.toBytes("testdata");
    private static final byte[] data1 = Bytes.toBytes("testWrite-1");


    @Test(timeOut = 60_000)
    public void testShadowCellsBasics(ITestContext context) throws Exception {

        TransactionManager tm = newTransactionManager(context);

        TTable table = new TTable(hbaseConf, TEST_TABLE);

        HBaseTransaction t1 = (HBaseTransaction) tm.begin();

        // Test shadow cells are created properly
        Put put = new Put(row);
        put.add(family, qualifier, data1);
        table.put(t1, put);

        // Before commit test that only the cell is there
        assertTrue(hasCell(row, family, qualifier, t1.getStartTimestamp(), new TTableCellGetterAdapter(table)),
                "Cell should be there");
        assertFalse(hasShadowCell(row, family, qualifier, t1.getStartTimestamp(), new TTableCellGetterAdapter(table)),
                "Shadow cell shouldn't be there");

        tm.commit(t1);

        // After commit test that both cell and shadow cell are there
        assertTrue(hasCell(row, family, qualifier, t1.getStartTimestamp(), new TTableCellGetterAdapter(table)),
                "Cell should be there");
        assertTrue(hasShadowCell(row, family, qualifier, t1.getStartTimestamp(), new TTableCellGetterAdapter(table)),
                "Shadow cell should be there");

        // Test that we can make a valid read after adding a shadow cell without hitting the commit table
        CommitTable.Client commitTableClient = spy(getCommitTable(context).getClient());

        HBaseOmidClientConfiguration hbaseOmidClientConf = new HBaseOmidClientConfiguration();
        hbaseOmidClientConf.setConnectionString(TSO_SERVER_HOST + ":" + TSO_SERVER_PORT);
        hbaseOmidClientConf.setHBaseConfiguration(hbaseConf);
        TransactionManager tm2 = HBaseTransactionManager.builder(hbaseOmidClientConf)
                                                        .commitTableClient(commitTableClient)
                                                        .build();

        Transaction t2 = tm2.begin();
        Get get = new Get(row);
        get.addColumn(family, qualifier);

        Result getResult = table.get(t2, get);
        assertTrue(Arrays.equals(data1, getResult.getValue(family, qualifier)), "Values should be the same");
        verify(commitTableClient, never()).getCommitTimestamp(anyLong());
    }

    @Test(timeOut = 60_000)
    public void testCrashingAfterCommitDoesNotWriteShadowCells(ITestContext context) throws Exception {
        CommitTable.Client commitTableClient = spy(getCommitTable(context).getClient());

<<<<<<< HEAD
        TSOClient client = TSOClient.newBuilder().withConfiguration(getTSOClientDefaultConfiguration()).build();
        PostCommitActions syncPostCommitter = spy(
                new HBaseSyncPostCommitter(new NullMetricsProvider(), commitTableClient));
        AbstractTransactionManager tm = HBaseTransactionManager.newBuilder()
                .withConfiguration(hbaseConf)
                .withCommitTableClient(commitTableClient)
                .withTSOClient(client)
                .postCommitter(syncPostCommitter)
                .build();
=======
        HBaseOmidClientConfiguration hbaseOmidClientConf = new HBaseOmidClientConfiguration();
        hbaseOmidClientConf.setConnectionString(TSO_SERVER_HOST + ":" + TSO_SERVER_PORT);
        hbaseOmidClientConf.setHBaseConfiguration(hbaseConf);
        AbstractTransactionManager tm = spy((AbstractTransactionManager) HBaseTransactionManager.builder(hbaseOmidClientConf)
                .commitTableClient(commitTableClient)
                .build());
>>>>>>> 1da654e9
        // The following line emulates a crash after commit that is observed in (*) below
        doThrow(new RuntimeException()).when(syncPostCommitter).updateShadowCells(any(HBaseTransaction.class));

        TTable table = new TTable(hbaseConf, TEST_TABLE);

        HBaseTransaction t1 = (HBaseTransaction) tm.begin();

        // Test shadow cell are created properly
        Put put = new Put(row);
        put.add(family, qualifier, data1);
        table.put(t1, put);
        try {
            tm.commit(t1);
        } catch (Exception e) { // (*) crash
            // Do nothing
        }

        // After commit with the emulated crash, test that only the cell is there
        assertTrue(hasCell(row, family, qualifier, t1.getStartTimestamp(), new TTableCellGetterAdapter(table)),
                "Cell should be there");
        assertFalse(hasShadowCell(row, family, qualifier, t1.getStartTimestamp(), new TTableCellGetterAdapter(table)),
                "Shadow cell should not be there");

        Transaction t2 = tm.begin();
        Get get = new Get(row);
        get.addColumn(family, qualifier);

        Result getResult = table.get(t2, get);
        assertTrue(Arrays.equals(data1, getResult.getValue(family, qualifier)), "Shadow cell should not be there");
        verify(commitTableClient, times(1)).getCommitTimestamp(anyLong());
    }

    @Test(timeOut = 60_000)
    public void testShadowCellIsHealedAfterCommitCrash(ITestContext context) throws Exception {
        CommitTable.Client commitTableClient = spy(getCommitTable(context).getClient());

<<<<<<< HEAD
        TSOClient client = TSOClient.newBuilder().withConfiguration(getTSOClientDefaultConfiguration()).build();
        PostCommitActions syncPostCommitter = spy(
                new HBaseSyncPostCommitter(new NullMetricsProvider(), commitTableClient));
        AbstractTransactionManager tm = HBaseTransactionManager.newBuilder()
                .withConfiguration(hbaseConf)
                .withCommitTableClient(commitTableClient)
                .withTSOClient(client)
                .postCommitter(syncPostCommitter)
                .build();
=======
        HBaseOmidClientConfiguration hbaseOmidClientConf = new HBaseOmidClientConfiguration();
        hbaseOmidClientConf.setConnectionString(TSO_SERVER_HOST + ":" + TSO_SERVER_PORT);
        hbaseOmidClientConf.setHBaseConfiguration(hbaseConf);
        AbstractTransactionManager tm = spy((AbstractTransactionManager) HBaseTransactionManager.builder(hbaseOmidClientConf)
                .commitTableClient(commitTableClient)
                .build());
>>>>>>> 1da654e9
        // The following line emulates a crash after commit that is observed in (*) below
        doThrow(new RuntimeException()).when(syncPostCommitter).updateShadowCells(any(HBaseTransaction.class));

        TTable table = new TTable(hbaseConf, TEST_TABLE);

        HBaseTransaction t1 = (HBaseTransaction) tm.begin();

        // Test shadow cell are created properly
        Put put = new Put(row);
        put.add(family, qualifier, data1);
        table.put(t1, put);
        try {
            tm.commit(t1);
        } catch (Exception e) { // (*) Crash
            // Do nothing
        }

        assertTrue(hasCell(row, family, qualifier, t1.getStartTimestamp(), new TTableCellGetterAdapter(table)),
                "Cell should be there");
        assertFalse(hasShadowCell(row, family, qualifier, t1.getStartTimestamp(), new TTableCellGetterAdapter(table)),
                "Shadow cell should not be there");

        Transaction t2 = tm.begin();
        Get get = new Get(row);
        get.addColumn(family, qualifier);

        // This get should heal the shadow cell
        Result getResult = table.get(t2, get);
        assertTrue(Arrays.equals(data1, getResult.getValue(family, qualifier)), "Values should be the same");
        verify(commitTableClient, times(1)).getCommitTimestamp(anyLong());

        assertTrue(hasCell(row, family, qualifier, t1.getStartTimestamp(), new TTableCellGetterAdapter(table)),
                "Cell should be there");
        assertTrue(hasShadowCell(row, family, qualifier, t1.getStartTimestamp(), new TTableCellGetterAdapter(table)),
                "Shadow cell should be there after being healed");

        // As the shadow cell is healed, this get shouldn't have to hit the storage,
        // so the number of invocations to commitTableClient.getCommitTimestamp()
        // should remain the same
        getResult = table.get(t2, get);
        assertTrue(Arrays.equals(data1, getResult.getValue(family, qualifier)), "Values should be the same");
        verify(commitTableClient, times(1)).getCommitTimestamp(anyLong());
    }

    @Test(timeOut = 60_000)
    public void testTransactionNeverCompletesWhenAnExceptionIsThrownUpdatingShadowCells(ITestContext context)
            throws Exception {

        CommitTable.Client commitTableClient = spy(getCommitTable(context).getClient());

<<<<<<< HEAD
        TSOClient client = TSOClient.newBuilder().withConfiguration(getTSOClientDefaultConfiguration()).build();
        PostCommitActions syncPostCommitter = spy(
                new HBaseSyncPostCommitter(new NullMetricsProvider(), commitTableClient));
        AbstractTransactionManager tm = HBaseTransactionManager.newBuilder()
                .withConfiguration(hbaseConf)
                .withCommitTableClient(commitTableClient)
                .withTSOClient(client)
                .postCommitter(syncPostCommitter)
                .build();
=======
        HBaseOmidClientConfiguration hbaseOmidClientConf = new HBaseOmidClientConfiguration();
        hbaseOmidClientConf.setConnectionString(TSO_SERVER_HOST + ":" + TSO_SERVER_PORT);
        hbaseOmidClientConf.setHBaseConfiguration(hbaseConf);
        AbstractTransactionManager tm = spy((AbstractTransactionManager) HBaseTransactionManager.builder(hbaseOmidClientConf)
                .commitTableClient(commitTableClient)
                .build());
>>>>>>> 1da654e9

        final TTable table = new TTable(hbaseConf, TEST_TABLE);

        HBaseTransaction tx = (HBaseTransaction) tm.begin();

        Put put = new Put(row);
        put.add(family, qualifier, data1);
        table.put(tx, put);

        // This line emulates an error accessing the target table by disabling it
        doAnswer(new Answer<ListenableFuture<Void>>() {
            @Override
            public ListenableFuture<Void> answer(InvocationOnMock invocation) throws Throwable {
                table.flushCommits();
                HBaseAdmin admin = hBaseUtils.getHBaseAdmin();
                admin.disableTable(table.getTableName());
                return (ListenableFuture<Void>) invocation.callRealMethod();
            }
        }).when(syncPostCommitter).updateShadowCells(any(HBaseTransaction.class));

        // When committing, an IOException should be thrown in syncPostCommitter.updateShadowCells() and placed in the
        // future as a TransactionManagerException. However, the exception is never retrieved in the
        // AbstractTransactionManager as the future is never checked.
        // This requires to set the HConstants.HBASE_CLIENT_RETRIES_NUMBER in the HBase config to a finite number:
        // e.g -> hbaseConf.setInt(HBASE_CLIENT_RETRIES_NUMBER, 3); Otherwise it will get stuck in tm.commit();

        tm.commit(tx); // Tx effectively commits but the post Commit Actions failed when updating the shadow cells

        // Re-enable table to allow the required checks below
        HBaseAdmin admin = hBaseUtils.getHBaseAdmin();
        admin.enableTable(table.getTableName());

        // 1) check that shadow cell is not created...
        assertTrue(hasCell(row, family, qualifier, tx.getStartTimestamp(), new TTableCellGetterAdapter(table)),
                "Cell should be there");
        assertFalse(hasShadowCell(row, family, qualifier, tx.getStartTimestamp(), new TTableCellGetterAdapter(table)),
                "Shadow cell should not be there");
        // 2) and thus, completeTransaction() was never called on the commit table...
        verify(commitTableClient, times(0)).completeTransaction(anyLong());
        // 3) ...and commit value still in commit table
        assertTrue(commitTableClient.getCommitTimestamp(tx.getStartTimestamp()).get().isPresent());

    }

    @Test(timeOut = 60_000)
    public void testRaceConditionBetweenReaderAndWriterThreads(final ITestContext context) throws Exception {
        final CountDownLatch readAfterCommit = new CountDownLatch(1);
        final CountDownLatch postCommitBegin = new CountDownLatch(1);
        final CountDownLatch postCommitEnd = new CountDownLatch(1);

        final AtomicBoolean readFailed = new AtomicBoolean(false);
        PostCommitActions syncPostCommitter =
                spy(new HBaseSyncPostCommitter(new NullMetricsProvider(), getCommitTable(context).getClient()));
        AbstractTransactionManager tm = (AbstractTransactionManager) newTransactionManager(context, syncPostCommitter);

        doAnswer(new Answer<ListenableFuture<Void>>() {
            @Override
            public ListenableFuture<Void> answer(InvocationOnMock invocation) throws Throwable {
                LOG.info("Releasing readAfterCommit barrier");
                readAfterCommit.countDown();
                LOG.info("Waiting postCommitBegin barrier");
                postCommitBegin.await();
                ListenableFuture<Void> result = (ListenableFuture<Void>) invocation.callRealMethod();
                LOG.info("Releasing postCommitEnd barrier");
                postCommitEnd.countDown();
                return result;
            }
        }).when(syncPostCommitter).updateShadowCells(any(HBaseTransaction.class));

        // Start transaction on write thread
        TTable table = new TTable(hbaseConf, TEST_TABLE);

        final HBaseTransaction t1 = (HBaseTransaction) tm.begin();

        // Start read thread
        Thread readThread = new Thread("Read Thread") {
            @Override
            public void run() {
                LOG.info("Waiting readAfterCommit barrier");
                try {
                    readAfterCommit.await();
                    final TTable table = spy(new TTable(hbaseConf, TEST_TABLE));
                    doAnswer(new Answer<List<KeyValue>>() {
                        @SuppressWarnings("unchecked")
                        @Override
                        public List<KeyValue> answer(InvocationOnMock invocation) throws Throwable {
                            LOG.info("Release postCommitBegin barrier");
                            postCommitBegin.countDown();
                            LOG.info("Waiting postCommitEnd barrier");
                            postCommitEnd.await();
                            return (List<KeyValue>) invocation.callRealMethod();
                        }
                    }).when(table).filterCellsForSnapshot(Matchers.<List<Cell>>any(),
                            any(HBaseTransaction.class), anyInt());

                    TransactionManager tm = newTransactionManager(context);
                    if (hasShadowCell(row,
                            family,
                            qualifier,
                            t1.getStartTimestamp(),
                            new TTableCellGetterAdapter(table))) {
                        readFailed.set(true);
                    }

                    Transaction t = tm.begin();
                    Get get = new Get(row);
                    get.addColumn(family, qualifier);

                    Result getResult = table.get(t, get);
                    Cell cell = getResult.getColumnLatestCell(family, qualifier);
                    if (!Arrays.equals(data1, CellUtil.cloneValue(cell))
                            || !hasShadowCell(row,
                            family,
                            qualifier,
                            cell.getTimestamp(),
                            new TTableCellGetterAdapter(table))) {
                        readFailed.set(true);
                    } else {
                        LOG.info("Read succeeded");
                    }
                } catch (Throwable e) {
                    readFailed.set(true);
                    LOG.error("Error whilst reading", e);
                }
            }
        };
        readThread.start();

        // Write data
        Put put = new Put(row);
        put.add(family, qualifier, data1);
        table.put(t1, put);
        tm.commit(t1);

        readThread.join();

        assertFalse(readFailed.get(), "Read should have succeeded");

    }

    // TODO: After removing the legacy shadow cell suffix, maybe we should mix the assertions in this test with
    // the ones in the previous tests in a further commit

    /**
     * Test that the new client can read shadow cells written by the old client.
     */
    @Test
    public void testGetOldShadowCells(ITestContext context) throws Exception {

        TransactionManager tm = newTransactionManager(context);

        TTable table = new TTable(hbaseConf, TEST_TABLE);
        HTableInterface htable = table.getHTable();

        // Test shadow cell are created properly
        HBaseTransaction t1 = (HBaseTransaction) tm.begin();
        Put put = new Put(row1);
        put.add(family, qualifier, data1);
        table.put(t1, put);
        tm.commit(t1);

        HBaseTransaction t2 = (HBaseTransaction) tm.begin();
        put = new Put(row2);
        put.add(family, qualifier, data1);
        table.put(t2, put);
        tm.commit(t2);

        HBaseTransaction t3 = (HBaseTransaction) tm.begin();
        put = new Put(row3);
        put.add(family, qualifier, data1);
        table.put(t3, put);
        tm.commit(t3);

        // ensure that transaction is no longer in commit table
        // the only place that should have the mapping is the shadow cells
        CommitTable.Client commitTableClient = spy(getCommitTable(context).getClient());
        Optional<CommitTable.CommitTimestamp> ct1 = commitTableClient.getCommitTimestamp(t1.getStartTimestamp()).get();
        Optional<CommitTable.CommitTimestamp> ct2 = commitTableClient.getCommitTimestamp(t2.getStartTimestamp()).get();
        Optional<CommitTable.CommitTimestamp> ct3 = commitTableClient.getCommitTimestamp(t3.getStartTimestamp()).get();
        assertFalse(ct1.isPresent(), "Shouldn't exist in commit table");
        assertFalse(ct2.isPresent(), "Shouldn't exist in commit table");
        assertFalse(ct3.isPresent(), "Shouldn't exist in commit table");

        // delete new shadow cell
        Delete del = new Delete(row2);
        del.deleteColumn(family, CellUtils.addShadowCellSuffix(qualifier));
        htable.delete(del);
        htable.flushCommits();

        // verify that we can't read now (since shadow cell is missing)
        Transaction t4 = tm.begin();
        Get get = new Get(row2);
        get.addColumn(family, qualifier);

        Result getResult = table.get(t4, get);
        assertTrue(getResult.isEmpty(), "Should have nothing");

        Transaction t5 = tm.begin();
        Scan s = new Scan();
        ResultScanner scanner = table.getScanner(t5, s);
        Result result1 = scanner.next();
        Result result2 = scanner.next();
        Result result3 = scanner.next();
        scanner.close();

        assertNull(result3);
        assertTrue(Arrays.equals(result1.getRow(), row1), "Should have first row");
        assertTrue(Arrays.equals(result2.getRow(), row3), "Should have third row");
        assertTrue(result1.containsColumn(family, qualifier), "Should have column family");
        assertTrue(result2.containsColumn(family, qualifier), "Should have column family");

        // now add in the previous legacy shadow cell for that row
        put = new Put(row2);
        put.add(family,
                addLegacyShadowCellSuffix(qualifier),
                t2.getStartTimestamp(),
                Bytes.toBytes(t2.getCommitTimestamp()));
        htable.put(put);

        // we should NOT be able to read that row now, even though
        // it has a legacy shadow cell
        Transaction t6 = tm.begin();
        get = new Get(row2);
        get.addColumn(family, qualifier);

        getResult = table.get(t6, get);
        assertFalse(getResult.containsColumn(family, qualifier), "Should NOT have column");

        Transaction t7 = tm.begin();
        s = new Scan();
        scanner = table.getScanner(t7, s);
        result1 = scanner.next();
        result2 = scanner.next();
        result3 = scanner.next();
        scanner.close();

        assertNull(result3, "There should only be 2 rows");
        assertTrue(Arrays.equals(result1.getRow(), row1), "Should have first row");
        assertTrue(Arrays.equals(result2.getRow(), row3), "Should have third row");
        assertTrue(result1.containsColumn(family, qualifier), "Should have column family");
        assertTrue(result2.containsColumn(family, qualifier), "Should have column family");
    }

    // ----------------------------------------------------------------------------------------------------------------
    // Helper methods
    // ----------------------------------------------------------------------------------------------------------------

    private static final byte[] LEGACY_SHADOW_CELL_SUFFIX = ":OMID_CTS".getBytes(Charsets.UTF_8);

    private static byte[] addLegacyShadowCellSuffix(byte[] qualifier) {
        return com.google.common.primitives.Bytes.concat(qualifier, LEGACY_SHADOW_CELL_SUFFIX);
    }

}<|MERGE_RESOLUTION|>--- conflicted
+++ resolved
@@ -4,12 +4,11 @@
 import com.google.common.base.Optional;
 import com.google.common.util.concurrent.ListenableFuture;
 import com.yahoo.omid.committable.CommitTable;
-<<<<<<< HEAD
+
 import com.yahoo.omid.metrics.NullMetricsProvider;
 import com.yahoo.omid.tsoclient.TSOClient;
 import org.apache.commons.configuration.BaseConfiguration;
-=======
->>>>>>> 1da654e9
+
 import org.apache.hadoop.hbase.Cell;
 import org.apache.hadoop.hbase.CellUtil;
 import org.apache.hadoop.hbase.KeyValue;
@@ -119,26 +118,19 @@
 
     @Test(timeOut = 60_000)
     public void testCrashingAfterCommitDoesNotWriteShadowCells(ITestContext context) throws Exception {
+
         CommitTable.Client commitTableClient = spy(getCommitTable(context).getClient());
 
-<<<<<<< HEAD
-        TSOClient client = TSOClient.newBuilder().withConfiguration(getTSOClientDefaultConfiguration()).build();
-        PostCommitActions syncPostCommitter = spy(
-                new HBaseSyncPostCommitter(new NullMetricsProvider(), commitTableClient));
-        AbstractTransactionManager tm = HBaseTransactionManager.newBuilder()
-                .withConfiguration(hbaseConf)
-                .withCommitTableClient(commitTableClient)
-                .withTSOClient(client)
-                .postCommitter(syncPostCommitter)
-                .build();
-=======
         HBaseOmidClientConfiguration hbaseOmidClientConf = new HBaseOmidClientConfiguration();
         hbaseOmidClientConf.setConnectionString(TSO_SERVER_HOST + ":" + TSO_SERVER_PORT);
         hbaseOmidClientConf.setHBaseConfiguration(hbaseConf);
+        PostCommitActions syncPostCommitter = spy(
+                new HBaseSyncPostCommitter(new NullMetricsProvider(), commitTableClient));
         AbstractTransactionManager tm = spy((AbstractTransactionManager) HBaseTransactionManager.builder(hbaseOmidClientConf)
+                .postCommitter(syncPostCommitter)
                 .commitTableClient(commitTableClient)
                 .build());
->>>>>>> 1da654e9
+
         // The following line emulates a crash after commit that is observed in (*) below
         doThrow(new RuntimeException()).when(syncPostCommitter).updateShadowCells(any(HBaseTransaction.class));
 
@@ -173,26 +165,19 @@
 
     @Test(timeOut = 60_000)
     public void testShadowCellIsHealedAfterCommitCrash(ITestContext context) throws Exception {
+
         CommitTable.Client commitTableClient = spy(getCommitTable(context).getClient());
 
-<<<<<<< HEAD
-        TSOClient client = TSOClient.newBuilder().withConfiguration(getTSOClientDefaultConfiguration()).build();
-        PostCommitActions syncPostCommitter = spy(
-                new HBaseSyncPostCommitter(new NullMetricsProvider(), commitTableClient));
-        AbstractTransactionManager tm = HBaseTransactionManager.newBuilder()
-                .withConfiguration(hbaseConf)
-                .withCommitTableClient(commitTableClient)
-                .withTSOClient(client)
-                .postCommitter(syncPostCommitter)
-                .build();
-=======
         HBaseOmidClientConfiguration hbaseOmidClientConf = new HBaseOmidClientConfiguration();
         hbaseOmidClientConf.setConnectionString(TSO_SERVER_HOST + ":" + TSO_SERVER_PORT);
         hbaseOmidClientConf.setHBaseConfiguration(hbaseConf);
+        PostCommitActions syncPostCommitter = spy(
+                new HBaseSyncPostCommitter(new NullMetricsProvider(), commitTableClient));
         AbstractTransactionManager tm = spy((AbstractTransactionManager) HBaseTransactionManager.builder(hbaseOmidClientConf)
+                .postCommitter(syncPostCommitter)
                 .commitTableClient(commitTableClient)
                 .build());
->>>>>>> 1da654e9
+
         // The following line emulates a crash after commit that is observed in (*) below
         doThrow(new RuntimeException()).when(syncPostCommitter).updateShadowCells(any(HBaseTransaction.class));
 
@@ -243,24 +228,15 @@
 
         CommitTable.Client commitTableClient = spy(getCommitTable(context).getClient());
 
-<<<<<<< HEAD
-        TSOClient client = TSOClient.newBuilder().withConfiguration(getTSOClientDefaultConfiguration()).build();
-        PostCommitActions syncPostCommitter = spy(
-                new HBaseSyncPostCommitter(new NullMetricsProvider(), commitTableClient));
-        AbstractTransactionManager tm = HBaseTransactionManager.newBuilder()
-                .withConfiguration(hbaseConf)
-                .withCommitTableClient(commitTableClient)
-                .withTSOClient(client)
-                .postCommitter(syncPostCommitter)
-                .build();
-=======
         HBaseOmidClientConfiguration hbaseOmidClientConf = new HBaseOmidClientConfiguration();
         hbaseOmidClientConf.setConnectionString(TSO_SERVER_HOST + ":" + TSO_SERVER_PORT);
         hbaseOmidClientConf.setHBaseConfiguration(hbaseConf);
+        PostCommitActions syncPostCommitter = spy(
+                new HBaseSyncPostCommitter(new NullMetricsProvider(), commitTableClient));
         AbstractTransactionManager tm = spy((AbstractTransactionManager) HBaseTransactionManager.builder(hbaseOmidClientConf)
+                .postCommitter(syncPostCommitter)
                 .commitTableClient(commitTableClient)
                 .build());
->>>>>>> 1da654e9
 
         final TTable table = new TTable(hbaseConf, TEST_TABLE);
 
