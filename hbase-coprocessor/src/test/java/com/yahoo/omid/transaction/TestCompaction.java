--- conflicted
+++ resolved
@@ -6,12 +6,9 @@
 import com.yahoo.omid.HBaseShims;
 import com.yahoo.omid.TestUtils;
 import com.yahoo.omid.committable.CommitTable;
-<<<<<<< HEAD
 import com.yahoo.omid.metrics.NullMetricsProvider;
-=======
 import com.yahoo.omid.committable.hbase.HBaseCommitTableConfig;
 import com.yahoo.omid.timestamp.storage.HBaseTimestampStorageConfig;
->>>>>>> 1da654e9
 import com.yahoo.omid.tso.TSOServer;
 import com.yahoo.omid.tso.TSOServerConfig;
 import org.apache.hadoop.conf.Configuration;
@@ -91,11 +88,11 @@
 
     private AggregationClient aggregationClient;
     private CommitTable commitTable;
-<<<<<<< HEAD
-    private TSOClient client;
+//<<<<<<< HEAD
+//    private TSOClient client;
     private PostCommitActions syncPostCommitter;
-=======
->>>>>>> 1da654e9
+//=======
+//>>>>>>> open-source-master
 
     @BeforeClass
     public void setupTestCompation() throws Exception {
@@ -119,11 +116,11 @@
 
         commitTable = injector.getInstance(CommitTable.class);
 
-<<<<<<< HEAD
-        client = TSOClient.newBuilder().withConfiguration(clientConf).build();
-
-=======
->>>>>>> 1da654e9
+//<<<<<<< HEAD
+//        client = TSOClient.newBuilder().withConfiguration(clientConf).build();
+//
+//=======
+//>>>>>>> open-source-master
     }
 
     private void setupHBase() throws Exception {
@@ -185,23 +182,27 @@
     }
 
     private TransactionManager newTransactionManager() throws Exception {
-<<<<<<< HEAD
-        CommitTable.Client commitTableClient =  commitTable.getClient();
-        syncPostCommitter =
-                spy(new HBaseSyncPostCommitter(new NullMetricsProvider(),commitTableClient));
-
-        return HBaseTransactionManager.newBuilder()
-                .withConfiguration(hbaseConf)
-                .withCommitTableClient(commitTableClient)
-                .withTSOClient(client)
-                .postCommitter(syncPostCommitter)
-=======
+//<<<<<<< HEAD
+//        CommitTable.Client commitTableClient =  commitTable.getClient();
+//        syncPostCommitter =
+//                spy(new HBaseSyncPostCommitter(new NullMetricsProvider(),commitTableClient));
+//
+//        return HBaseTransactionManager.newBuilder()
+//                .withConfiguration(hbaseConf)
+//                .withCommitTableClient(commitTableClient)
+//                .withTSOClient(client)
+//                .postCommitter(syncPostCommitter)
+//=======
         HBaseOmidClientConfiguration hbaseOmidClientConf = new HBaseOmidClientConfiguration();
         hbaseOmidClientConf.setConnectionString("localhost:1234");
         hbaseOmidClientConf.setHBaseConfiguration(hbaseConf);
+        CommitTable.Client commitTableClient = commitTable.getClient();
+        syncPostCommitter =
+                spy(new HBaseSyncPostCommitter(new NullMetricsProvider(),commitTableClient));
         return HBaseTransactionManager.builder(hbaseOmidClientConf)
-                .commitTableClient(commitTable.getClient())
->>>>>>> 1da654e9
+                .postCommitter(syncPostCommitter)
+                .commitTableClient(commitTableClient)
+//>>>>>>> open-source-master
                 .build();
     }
 
