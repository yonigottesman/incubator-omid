/*
 * Licensed to the Apache Software Foundation (ASF) under one
 * or more contributor license agreements.  See the NOTICE file
 * distributed with this work for additional information
 * regarding copyright ownership.  The ASF licenses this file
 * to you under the Apache License, Version 2.0 (the
 * "License"); you may not use this file except in compliance
 * with the License.  You may obtain a copy of the License at
 *
 *   http://www.apache.org/licenses/LICENSE-2.0
 *
 * Unless required by applicable law or agreed to in writing, software
 * distributed under the License is distributed on an "AS IS" BASIS,
 * WITHOUT WARRANTIES OR CONDITIONS OF ANY KIND, either express or implied.
 * See the License for the specific language governing permissions and
 * limitations under the License.
 */
package org.apache.omid.transaction;

import com.google.protobuf.InvalidProtocolBufferException;
import org.apache.hadoop.hbase.client.Scan;
import org.apache.hadoop.hbase.filter.Filter;
import org.apache.hadoop.hbase.regionserver.OmidRegionScanner;
import org.apache.hadoop.hbase.regionserver.RegionScanner;
import org.apache.omid.committable.CommitTable;
import org.apache.omid.committable.hbase.HBaseCommitTable;
import org.apache.omid.committable.hbase.HBaseCommitTableConfig;
import org.apache.omid.proto.TSOProto;
import org.apache.omid.transaction.AbstractTransaction.VisibilityLevel;
import org.apache.omid.HBaseShims;
import org.apache.hadoop.conf.Configuration;
import org.apache.hadoop.hbase.Cell;
import org.apache.hadoop.hbase.CoprocessorEnvironment;
import org.apache.hadoop.hbase.client.Get;
import org.apache.hadoop.hbase.coprocessor.BaseRegionObserver;
import org.apache.hadoop.hbase.coprocessor.ObserverContext;
import org.apache.hadoop.hbase.coprocessor.RegionCoprocessorEnvironment;
import org.apache.hadoop.hbase.regionserver.RegionAccessWrapper;
import org.slf4j.Logger;
import org.slf4j.LoggerFactory;

import java.io.IOException;
import java.util.*;
import java.util.concurrent.ConcurrentLinkedQueue;

import static org.apache.omid.committable.hbase.HBaseCommitTableConfig.COMMIT_TABLE_NAME_KEY;

/**
 * Server side filtering to identify the transaction snapshot.
 */
public class OmidSnapshotFilter extends BaseRegionObserver {

    private static final Logger LOG = LoggerFactory.getLogger(OmidSnapshotFilter.class);

    private HBaseCommitTableConfig commitTableConf = null;
    private Configuration conf = null;
    Queue<SnapshotFilterImpl> snapshotFilterQueue = new ConcurrentLinkedQueue<>();

    private CommitTable.Client inMemoryCommitTable = null;

    public OmidSnapshotFilter(CommitTable.Client commitTableClient) {
        LOG.info("Compactor coprocessor initialized with constructor for testing");
        this.inMemoryCommitTable = commitTableClient;
    }

    public OmidSnapshotFilter() {
        LOG.info("Compactor coprocessor initialized via empty constructor");
    }

    @Override
    public void start(CoprocessorEnvironment env) throws IOException {
        LOG.info("Starting snapshot filter coprocessor");
        conf = env.getConfiguration();
        commitTableConf = new HBaseCommitTableConfig();
        String commitTableName = conf.get(COMMIT_TABLE_NAME_KEY);
        if (commitTableName != null) {
            commitTableConf.setTableName(commitTableName);
        }
        LOG.info("Snapshot filter started");
    }

    @Override
    public void stop(CoprocessorEnvironment e) throws IOException {
        LOG.info("Stopping snapshot filter coprocessor");
        if (snapshotFilterQueue != null) {
            for (SnapshotFilter snapshotFilter: snapshotFilterQueue) {
                ((SnapshotFilterImpl)snapshotFilter).getCommitTableClient().close();
            }
        }
        LOG.info("Snapshot filter stopped");
    }


    @Override
    public void postGetOp(ObserverContext<RegionCoprocessorEnvironment> e, Get get, List<Cell> results)
            throws IOException {
        if (get.getFilter() != null) {
            //This get had a filter and used a commit table client that must put back
            assert (get.getFilter() instanceof TransactionVisibilityFilter);
            TransactionVisibilityFilter filter = (TransactionVisibilityFilter)get.getFilter();
            snapshotFilterQueue.add((SnapshotFilterImpl)filter.getSnapshotFilter());
        }
    }


    @Override
    public void preGetOp(ObserverContext<RegionCoprocessorEnvironment> e, Get get, List<Cell> results)
            throws IOException {

        if (get.getAttribute(CellUtils.CLIENT_GET_ATTRIBUTE) == null) return;

        HBaseTransaction hbaseTransaction = getHBaseTransaction(get.getAttribute(CellUtils.TRANSACTION_ATTRIBUTE));

<<<<<<< HEAD
        SnapshotFilterImpl snapshotFilter = getSnapshotFilter(e);
        get.setMaxVersions();
        Filter newFilter = TransactionFilters.getVisibilityFilter(get.getFilter(),
                snapshotFilter, hbaseTransaction);
        get.setFilter(newFilter);
    }
=======
                HBaseTransaction hbaseTransaction = new HBaseTransaction(id, readTs, visibilityLevel, epoch, new HashSet<HBaseCellId>(), new HashSet<HBaseCellId>(), null);
                filteredKeyValues = snapshotFilter.filterCellsForSnapshot(res.listCells(), hbaseTransaction, get.getMaxVersions(), new HashMap<String, Long>(), get.getAttributesMap());
            }
>>>>>>> 1fdd260e


    private SnapshotFilterImpl getSnapshotFilter(ObserverContext<RegionCoprocessorEnvironment> e)
            throws IOException {
        SnapshotFilterImpl snapshotFilter= snapshotFilterQueue.poll();
        if (snapshotFilter == null) {
            RegionAccessWrapper regionAccessWrapper =
                    new RegionAccessWrapper(HBaseShims.getRegionCoprocessorRegion(e.getEnvironment()));
            snapshotFilter = new SnapshotFilterImpl(regionAccessWrapper, initAndGetCommitTableClient());
        }
        return snapshotFilter;
    }


    @Override
    public RegionScanner preScannerOpen(ObserverContext<RegionCoprocessorEnvironment> e,
                                         Scan scan,
                                         RegionScanner s) throws IOException {
        byte[] byteTransaction = scan.getAttribute(CellUtils.TRANSACTION_ATTRIBUTE);

        if (byteTransaction == null) {
            return s;
        }

        HBaseTransaction hbaseTransaction = getHBaseTransaction(byteTransaction);
        SnapshotFilterImpl snapshotFilter = getSnapshotFilter(e);

        scan.setMaxVersions();
        Filter newFilter = TransactionFilters.getVisibilityFilter(scan.getFilter(),
                snapshotFilter, hbaseTransaction);
        scan.setFilter(newFilter);

        return new OmidRegionScanner(snapshotFilter, s, snapshotFilterQueue);
    }

    private HBaseTransaction getHBaseTransaction(byte[] byteTransaction)
            throws InvalidProtocolBufferException {
        TSOProto.Transaction transaction = TSOProto.Transaction.parseFrom(byteTransaction);
        long id = transaction.getTimestamp();
        long readTs = transaction.getReadTimestamp();
        long epoch = transaction.getEpoch();
        VisibilityLevel visibilityLevel = VisibilityLevel.fromInteger(transaction.getVisibilityLevel());

        return new HBaseTransaction(id, readTs, visibilityLevel, epoch, new HashSet<HBaseCellId>(), new HashSet<HBaseCellId>(), null);
    }

    private CommitTable.Client initAndGetCommitTableClient() throws IOException {
        LOG.info("Trying to get the commit table client");
        if (inMemoryCommitTable != null) {
            return inMemoryCommitTable;
        }
        CommitTable commitTable = new HBaseCommitTable(conf, commitTableConf);
        CommitTable.Client commitTableClient = commitTable.getClient();
        LOG.info("Commit table client obtained {}", commitTableClient.getClass().getCanonicalName());
        return commitTableClient;
    }

}<|MERGE_RESOLUTION|>--- conflicted
+++ resolved
@@ -110,19 +110,12 @@
         if (get.getAttribute(CellUtils.CLIENT_GET_ATTRIBUTE) == null) return;
 
         HBaseTransaction hbaseTransaction = getHBaseTransaction(get.getAttribute(CellUtils.TRANSACTION_ATTRIBUTE));
-
-<<<<<<< HEAD
         SnapshotFilterImpl snapshotFilter = getSnapshotFilter(e);
         get.setMaxVersions();
         Filter newFilter = TransactionFilters.getVisibilityFilter(get.getFilter(),
                 snapshotFilter, hbaseTransaction);
         get.setFilter(newFilter);
     }
-=======
-                HBaseTransaction hbaseTransaction = new HBaseTransaction(id, readTs, visibilityLevel, epoch, new HashSet<HBaseCellId>(), new HashSet<HBaseCellId>(), null);
-                filteredKeyValues = snapshotFilter.filterCellsForSnapshot(res.listCells(), hbaseTransaction, get.getMaxVersions(), new HashMap<String, Long>(), get.getAttributesMap());
-            }
->>>>>>> 1fdd260e
 
 
     private SnapshotFilterImpl getSnapshotFilter(ObserverContext<RegionCoprocessorEnvironment> e)
