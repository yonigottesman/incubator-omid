--- conflicted
+++ resolved
@@ -79,6 +79,8 @@
      *
      * @param metrics
      *            instrumentation metrics
+     * @param postCommitter
+     *            post commit action executor
      * @param tsoClient
      *            a client for accessing functionality of the status oracle
      * @param commitTableClient
@@ -92,33 +94,20 @@
                                       TSOClient tsoClient,
                                       CommitTable.Client commitTableClient,
                                       TransactionFactory<? extends CellId> transactionFactory) {
+
         this.tsoClient = tsoClient;
-<<<<<<< HEAD
         this.postCommitter = postCommitter;
-        this.ownsTSOClient = ownsTSOClient;
-=======
->>>>>>> 1da654e9
         this.commitTableClient = commitTableClient;
         this.transactionFactory = transactionFactory;
 
         // Metrics configuration
-<<<<<<< HEAD
         this.startTimestampTimer = metrics.timer(name("omid", "tm", "hbase", "startTimestamp", "latency"));
         this.commitTimer = metrics.timer(name("omid", "tm", "hbase", "commit", "latency"));
         this.committedTxsCounter = metrics.counter(name("omid", "tm", "hbase", "committedTxs"));
         this.rolledbackTxsCounter = metrics.counter(name("omid", "tm", "hbase", "rolledbackTxs"));
         this.errorTxsCounter = metrics.counter(name("omid", "tm", "hbase", "erroredTxs"));
         this.invalidatedTxsCounter = metrics.counter(name("omid", "tm", "hbase", "invalidatedTxs"));
-=======
-        this.startTimestampTimer = metrics.timer(name("omid", "tm", "startTimestamp", "latency"));
-        this.commitTimer = metrics.timer(name("omid", "tm", "commit", "latency"));
-        this.commitTableUpdateTimer = metrics.timer(name("omid", "tm", "commitTableUpdate", "latency"));
-        this.shadowCellsUpdateTimer = metrics.timer(name("omid", "tm", "shadowCellsUpdate", "latency"));
-        this.committedTxsCounter = metrics.counter(name("omid", "tm", "committedTxs"));
-        this.rolledbackTxsCounter = metrics.counter(name("omid", "tm", "rolledbackTxs"));
-        this.errorTxsCounter = metrics.counter(name("omid", "tm", "erroredTxs"));
-        this.invalidatedTxsCounter = metrics.counter(name("omid", "tm", "invalidatedTxs"));
->>>>>>> 1da654e9
+
     }
 
     /**
