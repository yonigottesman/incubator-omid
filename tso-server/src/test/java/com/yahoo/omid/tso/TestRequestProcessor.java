--- conflicted
+++ resolved
@@ -5,6 +5,8 @@
 import com.yahoo.omid.metrics.NullMetricsProvider;
 import org.jboss.netty.channel.Channel;
 import org.mockito.ArgumentCaptor;
+import org.slf4j.Logger;
+import org.slf4j.LoggerFactory;
 import org.testng.annotations.BeforeMethod;
 import org.testng.annotations.Test;
 
@@ -22,14 +24,11 @@
 
 public class TestRequestProcessor {
 
-<<<<<<< HEAD
     private static final Logger LOG = LoggerFactory.getLogger(TestRequestProcessor.class);
 
     private static final int CONFLICT_MAP_SIZE = 1000;
     private static final int CONFLICT_MAP_ASSOCIATIVITY = 32;
 
-=======
->>>>>>> dc2ac98b
     private MetricsRegistry metrics = new NullMetricsProvider();
 
     private PersistenceProcessor persist;
@@ -52,13 +51,8 @@
 
         persist = mock(PersistenceProcessor.class);
 
-<<<<<<< HEAD
-        String[] configArgs = new String[]{"-maxItems", Integer.toString(CONFLICT_MAP_SIZE)};
-        TSOServerCommandLineConfig config = TSOServerCommandLineConfig.parseConfig(configArgs);
-=======
         TSOServerConfig config = new TSOServerConfig();
-        config.setMaxItems(1000);
->>>>>>> dc2ac98b
+        config.setMaxItems(CONFLICT_MAP_SIZE);
 
         requestProc = new RequestProcessorImpl(config, metrics, timestampOracle, persist, new MockPanicker());
 
@@ -121,6 +115,7 @@
         verify(persist, timeout(100).times(1)).persistCommit(eq(thirdTS), anyLong(), any(Channel.class), any(MonitoringContext.class));
         requestProc.commitRequest(secondTS, writeSet, false, null, new MonitoringContext(metrics));
         verify(persist, timeout(100).times(1)).persistAbort(eq(secondTS), anyBoolean(), any(Channel.class), any(MonitoringContext.class));
+
     }
 
     @Test(timeOut = 30_000)
