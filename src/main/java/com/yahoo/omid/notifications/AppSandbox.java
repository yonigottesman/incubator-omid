/**
 * Copyright (c) 2011 Yahoo! Inc. All rights reserved.
 *
 * Licensed under the Apache License, Version 2.0 (the "License");
 * you may not use this file except in compliance with the License.
 * You may obtain a copy of the License at
 *
 *     http://www.apache.org/licenses/LICENSE-2.0
 *
 * Unless required by applicable law or agreed to in writing, software
 * distributed under the License is distributed on an "AS IS" BASIS,
 * WITHOUT WARRANTIES OR CONDITIONS OF ANY KIND, either express or implied.
 * See the License for the specific language governing permissions and
 * limitations under the License. See accompanying LICENSE file.
 */
package com.yahoo.omid.notifications;

import java.util.Hashtable;
import java.util.Map;
import java.util.concurrent.BlockingQueue;

import org.slf4j.Logger;
import org.slf4j.LoggerFactory;

import com.google.common.util.concurrent.ThreadFactoryBuilder;
import com.netflix.curator.framework.CuratorFramework;
import com.netflix.curator.framework.recipes.cache.PathChildrenCache;
import com.netflix.curator.framework.recipes.cache.PathChildrenCacheEvent;
import com.netflix.curator.framework.recipes.cache.PathChildrenCacheListener;
import com.netflix.curator.utils.ZKPaths;
import com.yahoo.omid.notifications.comm.ZNRecord;
import com.yahoo.omid.notifications.comm.ZNRecordSerializer;

public class AppSandbox implements PathChildrenCacheListener {

    private static final Logger logger = LoggerFactory.getLogger(AppSandbox.class);

    CuratorFramework zkClient;

    private ScannerSandbox scannerSandbox;

    private PathChildrenCache appsCache;

    private Map<String, App> registeredApps = new Hashtable<String, App>();

    public AppSandbox(CuratorFramework zkClient, ScannerSandbox scannerSandbox) throws Exception {
        this.zkClient = zkClient;
        this.scannerSandbox = scannerSandbox;
        appsCache = new PathChildrenCache(this.zkClient, ZkTreeUtils.getAppsNodePath(), false,
                new ThreadFactoryBuilder().setNameFormat("ZK App Listener [" + ZkTreeUtils.getAppsNodePath() + "]")
                        .build());
        appsCache.getListenable().addListener(this);
    }

    public void startWatchingAppsNode() throws Exception {
        appsCache.start(true);
    }

    @Override
    public void childEvent(CuratorFramework client, PathChildrenCacheEvent event) throws Exception {

        switch (event.getType()) {
        case CHILD_ADDED: {
            logger.trace("App Node added : {}", event.getData().getPath());
            createApplication(ZKPaths.getNodeFromPath(event.getData().getPath()));
            break;
        }
        case CHILD_UPDATED: {
            logger.trace("App Node changed: " + event.getData().getPath());
            break;
        }
        case CHILD_REMOVED: {
            logger.trace("App Node removed: " + event.getData().getPath());
            removeApplication(ZKPaths.getNodeFromPath(event.getData().getPath()));
            break;
        }
        case CONNECTION_LOST:
            logger.error("Lost connection with ZooKeeper {}", zkClient.getZookeeperClient()
                    .getCurrentConnectionString());
            break;
        case CONNECTION_RECONNECTED:
            logger.warn("Reconnected to ZooKeeper {}", zkClient.getZookeeperClient().getCurrentConnectionString());
            break;
        case CONNECTION_SUSPENDED:
            logger.error("Connection suspended to ZooKeeper {}", zkClient.getZookeeperClient()
                    .getCurrentConnectionString());
            break;
        default:
            logger.error("Unknown event type {}", event.getType().toString());
            break;
        }
    }

<<<<<<< HEAD
    public synchronized void createApplication(String appName) throws Exception {

=======
    public void createApplication(String appName) throws Exception {
>>>>>>> af65e904
        String appNodePath = ZKPaths.makePath(ZkTreeUtils.getAppsNodePath(), appName);
        byte[] rawData = zkClient.getData().forPath(appNodePath);
        ZNRecord appData = (ZNRecord) new ZNRecordSerializer().deserialize(rawData);
        if (!appName.equals(appData.getId())) {
            throw new RuntimeException("App data retrieved doesn't corresponds to app: " + appName);
        }
        App app = new App(this, appName, appData);
        if (registeredApps.containsKey(appName)) {
            logger.error("Cannot add new application, there is already an application by the same name : {}", appName);
            return;
        }
        scannerSandbox.registerInterestsFromApplication(app);
        logger.info("Registered new application {}", appData);
        // NOTE: It is not necessary to create the instances. It is triggered automatically by curator
        // through the App.childEvent() callback when constructing the App object (particularly, when
        // registering the interest in the Zk app node)
    }

<<<<<<< HEAD
    private synchronized App removeApplication(String appName) throws Exception {
        App removedApp = null;
        removedApp = registeredApps.remove(appName);
=======
    private App removeApplication(String appName) throws Exception {
        App removedApp = registeredApps.remove(appName);
>>>>>>> af65e904
        if (removedApp != null) {
            scannerSandbox.removeInterestsFromApplication(removedApp);
            logger.info("Removed application {}", appName);
        } else {
            throw new Exception("App " + appName + " was not registered in AppSanbox");
        }
        return removedApp;
    }

    public BlockingQueue<UpdatedInterestMsg> getHandoffQueue(Interest interest) {
        return scannerSandbox.getHandoffQueue(interest);
    }

    public CuratorFramework getZKClient() {
        return zkClient;
    }

}<|MERGE_RESOLUTION|>--- conflicted
+++ resolved
@@ -91,12 +91,8 @@
         }
     }
 
-<<<<<<< HEAD
     public synchronized void createApplication(String appName) throws Exception {
 
-=======
-    public void createApplication(String appName) throws Exception {
->>>>>>> af65e904
         String appNodePath = ZKPaths.makePath(ZkTreeUtils.getAppsNodePath(), appName);
         byte[] rawData = zkClient.getData().forPath(appNodePath);
         ZNRecord appData = (ZNRecord) new ZNRecordSerializer().deserialize(rawData);
@@ -115,14 +111,9 @@
         // registering the interest in the Zk app node)
     }
 
-<<<<<<< HEAD
     private synchronized App removeApplication(String appName) throws Exception {
         App removedApp = null;
         removedApp = registeredApps.remove(appName);
-=======
-    private App removeApplication(String appName) throws Exception {
-        App removedApp = registeredApps.remove(appName);
->>>>>>> af65e904
         if (removedApp != null) {
             scannerSandbox.removeInterestsFromApplication(removedApp);
             logger.info("Removed application {}", appName);
