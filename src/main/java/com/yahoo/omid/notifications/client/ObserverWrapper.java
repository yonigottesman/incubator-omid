/**
 * Copyright (c) 2011 Yahoo! Inc. All rights reserved.
 *
 * Licensed under the Apache License, Version 2.0 (the "License");
 * you may not use this file except in compliance with the License.
 * You may obtain a copy of the License at
 *
 *     http://www.apache.org/licenses/LICENSE-2.0
 *
 * Unless required by applicable law or agreed to in writing, software
 * distributed under the License is distributed on an "AS IS" BASIS,
 * WITHOUT WARRANTIES OR CONDITIONS OF ANY KIND, either express or implied.
 * See the License for the specific language governing permissions and
 * limitations under the License. See accompanying LICENSE file.
 */
package com.yahoo.omid.notifications.client;

import java.io.IOException;
import java.util.concurrent.BlockingQueue;
import java.util.concurrent.TimeUnit;

import org.apache.hadoop.conf.Configuration;
import org.apache.hadoop.hbase.HBaseConfiguration;
import org.apache.hadoop.hbase.KeyValue;
import org.apache.hadoop.hbase.client.Get;
import org.apache.hadoop.hbase.client.Put;
import org.apache.hadoop.hbase.client.Result;
import org.apache.hadoop.hbase.util.Bytes;
import org.slf4j.Logger;
import org.slf4j.LoggerFactory;

import com.google.common.net.HostAndPort;
import com.yahoo.omid.notifications.Constants;
import com.yahoo.omid.notifications.NotificationException;
import com.yahoo.omid.notifications.metrics.ClientSideAppMetrics;
import com.yahoo.omid.notifications.thrift.generated.Notification;
import com.yahoo.omid.transaction.RollbackException;
import com.yahoo.omid.transaction.TTable;
import com.yahoo.omid.transaction.Transaction;
import com.yahoo.omid.transaction.TransactionException;
import com.yahoo.omid.transaction.TransactionManager;
import com.yammer.metrics.core.TimerContext;

public class ObserverWrapper implements Runnable {

    private static final Logger logger = LoggerFactory.getLogger(ObserverWrapper.class);

    private Observer observer;

    private Configuration tsoClientHbaseConf;

    private TransactionManager tm;

    private ClientSideAppMetrics metrics;

    private BlockingQueue<Notification> notifQueue;

    private TTable txTable;

    public static final int PULL_TIMEOUT_MS = 100;

    public ObserverWrapper(final Observer observer, String omidHostAndPort, ClientSideAppMetrics metrics,
            BlockingQueue<Notification> notifQueue) throws IOException {
        this.observer = observer;
        final HostAndPort hp = HostAndPort.fromString(omidHostAndPort);
        this.metrics = metrics;
        this.notifQueue = notifQueue;

        // Configure connection with TSO
        tsoClientHbaseConf = HBaseConfiguration.create();
        tsoClientHbaseConf.set("tso.host", hp.getHostText());
        tsoClientHbaseConf.setInt("tso.port", hp.getPort());

        try {
            tm = new TransactionManager(tsoClientHbaseConf);
        } catch (Exception e) {
            logger.error("Cannot create transaction manager", e);
            return;
        }
        txTable = new TTable(tsoClientHbaseConf, observer.getInterest().getTable());

        // logger.info("Instance created for observer " + observer.getName() + " using dispatcher "
        // + getContext().dispatcher() + " Context " + getContext().props());
    }

    /**
     * @return the transactional observer's name
     */
    public String getName() {
        return observer.getName();
    }

    @Override
    public void run() {

        logger.info("Starting observer wrapper for observer {} for interest {}", observer.getName(), observer
                .getInterest().toStringRepresentation());
        while (!Thread.interrupted()) {
            Notification notification;
            try {
                notification = notifQueue.poll(PULL_TIMEOUT_MS, TimeUnit.MILLISECONDS);
            } catch (InterruptedException e) {
                Thread.currentThread().interrupt();
                continue;
            }
            if (notification == null) {
                logger.debug("No notification for observer {} after {} ms", observer.getName(),
                        String.valueOf(PULL_TIMEOUT_MS));
                metrics.observerStarvationEvent(observer.getName());
                continue;
            }
            TimerContext timer = metrics.startObserverInvocation(observer.getName());
            try {
                notify(observer.getInterest().getTableAsHBaseByteArray(), notification.getRowKey(), observer
                        .getInterest().getColumnFamilyAsHBaseByteArray(), observer.getInterest()
                        .getColumnAsHBaseByteArray());
                timer.stop();
            } catch (RuntimeException e) {
                // runtime exception in user code - capture and log
                logger.error("Runtime exception in {} while processing notification for rowkey {} on {}", new String[] {
                        notification.getObserver(), Bytes.toString(notification.getRowKey()),
                        observer.getInterest().toString() }, e);
            } finally {
                timer.stop();
            }
        }
    }

    private void notify(byte[] table, byte[] rowKey, byte[] columnFamily, byte[] column) {
        Transaction tx = null;
        try {
            // Start tx
            tx = tm.begin();
            metrics.observerInvocationEvent(observer.getName());
            String targetColumnFamily = Constants.HBASE_META_CF;
            // Pattern for notify column in framework's metadata column family: <cf>/<c>-notify
            String targetColumnNotify = Bytes.toString(columnFamily) + "/" + Bytes.toString(column)
                    + Constants.HBASE_NOTIFY_SUFFIX;
            Get get = new Get(rowKey);
            Result result = txTable.get(tx, get); // Transactional get
            KeyValue lastValueNotify = result.getColumnLatest(Bytes.toBytes(targetColumnFamily),
                    Bytes.toBytes(targetColumnNotify));
            checkIfAlreadyExecuted(lastValueNotify);
            // Perform the particular actions on the observer for this row
            observer.onInterestChanged(result, tx);
            // Commit tx
            clearNotifyFlag(tx, txTable, rowKey, columnFamily, column);
            tm.commit(tx);
            metrics.observerCompletionEvent(observer.getName());
            // logger.trace("TRANSACTION " + tx + " COMMITTED");
        } catch (NotificationException e) {
            // logger.trace("Aborting tx " + tx);
            // This exception is only raised in checkIfAlreadyExecuted(), what means that no observer ops in the
            // datastore have been added to the transaction. So instead of aborting the transaction, we just clear the
            // flag and commit in order to avoid the scanners re-sending rows with the notify flag
            try {
<<<<<<< HEAD
                clearNotifyFlag(tx, txTable, rowKey, columnFamily, column);
                tm.commit(tx);
            } catch (TransactionException e1) {
                logger.error("Problem when clearing tx flag in transaction [{}]", tx, e);
            } catch (RollbackException e1) {
                logger.error("Cannot commit transaction [{}] for clearing tx flag", tx, e);
=======
                tm.abort(tx);
            } catch (TransactionException e1) {
                logger.error("Problem when clearing tx flag in transaction [{}]", tx, e);
>>>>>>> 7569a95a
            }
            metrics.observerAbortEvent(observer.getName());
        } catch (RollbackException e) {
            metrics.omidAbortEvent(observer.getName());
        } catch (Exception e) {
            metrics.unknownAbortEvent(observer.getName());
            logger.error("Unhandled exception", e);
        }
    }

    private void checkIfAlreadyExecuted(KeyValue lastValueNotify) throws NotificationException {

        if (lastValueNotify == null) {
            throw new NotificationException("Notify flag not set");
        }

        byte[] valNotify = lastValueNotify.getValue();

        if (valNotify == null || !Bytes.equals(valNotify, Bytes.toBytes("true"))) {
            throw new NotificationException("Notify is not true");
        }
    }

    /**
     * Clears the notify flag on the corresponding RowKey/Column inside the Omid's transactional context
     * 
     * @param table
     * @param rowKey
     * @param columnFamily
     * @param column
     */
    private void clearNotifyFlag(Transaction tx, TTable tt, byte[] rowKey, byte[] columnFamily,
            byte[] column) {
        String targetColumnFamily = Constants.HBASE_META_CF;
        String targetColumn = Bytes.toString(columnFamily) + "/" + Bytes.toString(column)
                + Constants.HBASE_NOTIFY_SUFFIX;

        Put put = new Put(rowKey);
        put.add(Bytes.toBytes(targetColumnFamily), Bytes.toBytes(targetColumn), Bytes.toBytes("false"));
        try {
            tt.put(tx, put); // Transactional put
        } catch (Exception e) {
            logger.error("Error clearing Notify Flag for: " + put);
            e.printStackTrace();
        }
    }

}<|MERGE_RESOLUTION|>--- conflicted
+++ resolved
@@ -153,20 +153,7 @@
             // This exception is only raised in checkIfAlreadyExecuted(), what means that no observer ops in the
             // datastore have been added to the transaction. So instead of aborting the transaction, we just clear the
             // flag and commit in order to avoid the scanners re-sending rows with the notify flag
-            try {
-<<<<<<< HEAD
-                clearNotifyFlag(tx, txTable, rowKey, columnFamily, column);
-                tm.commit(tx);
-            } catch (TransactionException e1) {
-                logger.error("Problem when clearing tx flag in transaction [{}]", tx, e);
-            } catch (RollbackException e1) {
-                logger.error("Cannot commit transaction [{}] for clearing tx flag", tx, e);
-=======
-                tm.abort(tx);
-            } catch (TransactionException e1) {
-                logger.error("Problem when clearing tx flag in transaction [{}]", tx, e);
->>>>>>> 7569a95a
-            }
+            tm.rollback(tx);
             metrics.observerAbortEvent(observer.getName());
         } catch (RollbackException e) {
             metrics.omidAbortEvent(observer.getName());
