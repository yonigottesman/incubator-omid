/**
 * Copyright (c) 2011 Yahoo! Inc. All rights reserved.
 *
 * Licensed under the Apache License, Version 2.0 (the "License");
 * you may not use this file except in compliance with the License.
 * You may obtain a copy of the License at
 *
 *     http://www.apache.org/licenses/LICENSE-2.0
 *
 * Unless required by applicable law or agreed to in writing, software
 * distributed under the License is distributed on an "AS IS" BASIS,
 * WITHOUT WARRANTIES OR CONDITIONS OF ANY KIND, either express or implied.
 * See the License for the specific language governing permissions and
 * limitations under the License. See accompanying LICENSE file.
 */
package com.yahoo.omid.notifications.client;

import java.io.IOException;
import java.util.List;

import org.apache.hadoop.conf.Configuration;
import org.apache.hadoop.hbase.HBaseConfiguration;
import org.apache.hadoop.hbase.KeyValue;
import org.apache.hadoop.hbase.client.Get;
import org.apache.hadoop.hbase.client.Put;
import org.apache.hadoop.hbase.client.Result;
import org.apache.hadoop.hbase.util.Bytes;
import org.apache.log4j.Logger;

import akka.actor.UntypedActor;

import com.google.common.net.HostAndPort;
import com.yahoo.omid.client.CommitUnsuccessfulException;
import com.yahoo.omid.client.TransactionException;
import com.yahoo.omid.client.TransactionManager;
import com.yahoo.omid.client.TransactionState;
import com.yahoo.omid.client.TransactionalTable;
import com.yahoo.omid.notifications.Constants;
import com.yahoo.omid.notifications.NotificationException;
import com.yahoo.omid.notifications.metrics.ClientSideAppMetrics;
import com.yahoo.omid.notifications.thrift.generated.Notification;
import com.yammer.metrics.core.TimerContext;

public class ObserverWrapper extends UntypedActor {
    
    private static final Logger logger = Logger.getLogger(ObserverWrapper.class);
    
    private Observer observer;

    private Configuration tsoClientHbaseConf;

    private TransactionManager tm;
    
    private ClientSideAppMetrics metrics;
    
    public ObserverWrapper(Observer observer, String omidHostAndPort, ClientSideAppMetrics metrics) {
        this.observer = observer;        
        final HostAndPort hp = HostAndPort.fromString(omidHostAndPort);        
        this.metrics = metrics;
        
        // Configure connection with TSO
        tsoClientHbaseConf = HBaseConfiguration.create();
        tsoClientHbaseConf.set("tso.host", hp.getHostText());
        tsoClientHbaseConf.setInt("tso.port", hp.getPort());
        
        try {
            tm = new TransactionManager(tsoClientHbaseConf);
        } catch (Exception e) {
            e.printStackTrace();
        }
        logger.trace("Instance created for observer " + observer.getName());
    }
    
    /**
     * @return the transactional observer's name
     */
    public String getName() {
        return observer.getName();
    }

    /**
     * @see akka.actor.UntypedActor#onReceive(java.lang.Object)
     */
    @Override
    public void onReceive(Object msg) throws Exception {
        if(msg instanceof Notification) {
            Notification notification = (Notification) msg;
            TimerContext timer = metrics.startObserverInvocation(observer.getName());
            notify(notification.getTable(), notification.getRowKey(), notification.getColumnFamily(), notification.getColumn());
            timer.stop();
        } else {
            unhandled(msg);
        }
        
    }
    
    private void notify(byte[] table, byte[] rowKey, byte[] columnFamily, byte[] column) {
        TransactionalTable tt = null;
        TransactionState tx = null;
        try {
            // Start tx
            tt = new TransactionalTable(tsoClientHbaseConf, table);
            // Transaction adding to rows to a table
            tx = tm.beginTransaction();
            metrics.observerInvocationEvent(observer.getName());
            checkIfAlreadyExecuted(tx, tt, rowKey, columnFamily, column);
            // Perform the particular actions on the observer for this row
            observer.onColumnChanged(column, columnFamily, table, rowKey, tx);            
            // Commit tx
            clearNotifyFlag(tx, tt, rowKey, columnFamily, column);
            tm.tryCommit(tx);
            metrics.observerCompletionEvent(observer.getName());
            //logger.trace("TRANSACTION " + tx + " COMMITTED");
        } catch (NotificationException e) {
            //logger.trace("Aborting tx " + tx);
            try { 
                tm.abort(tx); 
                metrics.observerAbortEvent(observer.getName());
            } catch (TransactionException e1) {}
        } catch (CommitUnsuccessfulException e) {
            metrics.omidAbortEvent(observer.getName());
        } catch (Exception e) {
            metrics.unknownAbortEvent(observer.getName());
            e.printStackTrace();
        } finally {
            if (tt != null) {
                try { tt.close(); } catch (IOException e) {}
            }
        }
    }

    /**
     * @param tx
     * @param tt 
     * @param column 
     * @param columnFamily 
     * @param rowKey 
     * @param table 
     */
    private void checkIfAlreadyExecuted(TransactionState tx, TransactionalTable tt, byte[] rowKey, byte[] columnFamily, byte[] column) throws Exception {
        String targetColumnFamily = Constants.HBASE_META_CF;
        // Pattern for observer column in framework's metadata column family: <cf>/<c>-<obsName>
        String targetColumnObserverAck = Bytes.toString(columnFamily) + "/" + Bytes.toString(column) + "-" + observer.getName();
        // Pattern for notify column in framework's metadata column family: <cf>/<c>-notify
        String targetColumnNotify = Bytes.toString(columnFamily) + "/" + Bytes.toString(column) + Constants.HBASE_NOTIFY_SUFFIX;
        
        //logger.trace("Checking if observer was already executed...");
        Get get = new Get(rowKey);
        Result result = tt.get(tx, get); // Transactional get    
                
        List<KeyValue> listOfObserverAckColumnValues = result.getColumn(Bytes.toBytes(targetColumnFamily), Bytes.toBytes(targetColumnObserverAck));

        KeyValue lastValueAck = null;        
        byte[] valObserverAck = null;
        long tsObserverAck = -1;

        if(listOfObserverAckColumnValues.size() > 0) { // Check this because the observer may have not been initialized yet
            lastValueAck = listOfObserverAckColumnValues.get(0);        
            valObserverAck = lastValueAck.getValue();
            tsObserverAck = lastValueAck.getTimestamp();
        }
                
        List<KeyValue> listOfNotifyColumnValues = result.getColumn(Bytes.toBytes(targetColumnFamily), Bytes.toBytes(targetColumnNotify));
        
        KeyValue lastValueNotify = null;
        byte[] valNotify = null;
        long tsNotify = -1;
        
        if(listOfNotifyColumnValues.size() > 0) {
            lastValueNotify = listOfNotifyColumnValues.get(0);        
            valNotify = lastValueNotify.getValue();
            tsNotify = lastValueNotify.getTimestamp();
        }
        
        // logger.trace("Result :" +  result);
        // logger.trace("TS Notify :" +  tsNotify + " TS Obs Ack " + tsObserverAck);
        if (valNotify != null && Bytes.equals(valNotify, Bytes.toBytes("true"))) {
            // Proceed if TS notify (set by the coprocessor with the TS of the start timestamp of 
            // the transaction) > TS ack set by the last observer executed 
            if (valObserverAck == null || tsObserverAck < tsNotify) { 
                // logger.trace("Setting put on observer");
                Put put = new Put(rowKey, tx.getStartTimestamp());
                put.add(Bytes.toBytes(targetColumnFamily), Bytes.toBytes(targetColumnObserverAck), Bytes.toBytes(observer.getName()));
                tt.put(tx, put); // Transactional put
            } else {
                logger.trace("Observer " + observer.getName() + " already executed for change on " + Bytes.toString(columnFamily) + "/"
                        + Bytes.toString(column) + " row " + Bytes.toString(rowKey));
                throw new NotificationException("Observer already executed");
            }
        } else {
<<<<<<< HEAD
    //            logger.error("Notify its not true!!! So, another notificiation for observer "
    //                    + observer.getName() + " was previously executed for " + Bytes.toString(columnFamily) + "/"
    //                    + Bytes.toString(column) + " row " + Bytes.toString(rowKey));
=======
            logger.trace("Notify its not true!!! So, another notificiation for observer "
                    + observer.getName() + " was previously executed for " + Bytes.toString(columnFamily) + "/"
                    + Bytes.toString(column) + " row " + Bytes.toString(rowKey));
>>>>>>> d5195002
            throw new NotificationException("Notify is not true");
        }
    }

    /**
     * Clears the notify flag on the corresponding RowKey/Column inside the Omid's transactional context
     * 
     * @param table
     * @param rowKey
     * @param columnFamily
     * @param column
     */
    private void clearNotifyFlag(TransactionState tx, TransactionalTable tt, byte[] rowKey, byte[] columnFamily, byte[] column) {        
        String targetColumnFamily = Constants.HBASE_META_CF;        
        String targetColumn = Bytes.toString(columnFamily) + "/" + Bytes.toString(column) + Constants.HBASE_NOTIFY_SUFFIX;

        Put put = new Put(rowKey);
        put.add(Bytes.toBytes(targetColumnFamily), Bytes.toBytes(targetColumn), Bytes.toBytes("false"));
        try {
            tt.put(tx, put); // Transactional put
        } catch (Exception e) {
            logger.error("Error clearing Notify Flag for: " + put);
            e.printStackTrace();
        }        
    }
    
}<|MERGE_RESOLUTION|>--- conflicted
+++ resolved
@@ -42,27 +42,27 @@
 import com.yammer.metrics.core.TimerContext;
 
 public class ObserverWrapper extends UntypedActor {
-    
+
     private static final Logger logger = Logger.getLogger(ObserverWrapper.class);
-    
+
     private Observer observer;
 
     private Configuration tsoClientHbaseConf;
 
     private TransactionManager tm;
-    
+
     private ClientSideAppMetrics metrics;
-    
+
     public ObserverWrapper(Observer observer, String omidHostAndPort, ClientSideAppMetrics metrics) {
-        this.observer = observer;        
-        final HostAndPort hp = HostAndPort.fromString(omidHostAndPort);        
+        this.observer = observer;
+        final HostAndPort hp = HostAndPort.fromString(omidHostAndPort);
         this.metrics = metrics;
-        
+
         // Configure connection with TSO
         tsoClientHbaseConf = HBaseConfiguration.create();
         tsoClientHbaseConf.set("tso.host", hp.getHostText());
         tsoClientHbaseConf.setInt("tso.port", hp.getPort());
-        
+
         try {
             tm = new TransactionManager(tsoClientHbaseConf);
         } catch (Exception e) {
@@ -70,7 +70,7 @@
         }
         logger.trace("Instance created for observer " + observer.getName());
     }
-    
+
     /**
      * @return the transactional observer's name
      */
@@ -83,17 +83,18 @@
      */
     @Override
     public void onReceive(Object msg) throws Exception {
-        if(msg instanceof Notification) {
+        if (msg instanceof Notification) {
             Notification notification = (Notification) msg;
             TimerContext timer = metrics.startObserverInvocation(observer.getName());
-            notify(notification.getTable(), notification.getRowKey(), notification.getColumnFamily(), notification.getColumn());
+            notify(notification.getTable(), notification.getRowKey(), notification.getColumnFamily(),
+                    notification.getColumn());
             timer.stop();
         } else {
             unhandled(msg);
         }
-        
-    }
-    
+
+    }
+
     private void notify(byte[] table, byte[] rowKey, byte[] columnFamily, byte[] column) {
         TransactionalTable tt = null;
         TransactionState tx = null;
@@ -105,18 +106,19 @@
             metrics.observerInvocationEvent(observer.getName());
             checkIfAlreadyExecuted(tx, tt, rowKey, columnFamily, column);
             // Perform the particular actions on the observer for this row
-            observer.onColumnChanged(column, columnFamily, table, rowKey, tx);            
+            observer.onColumnChanged(column, columnFamily, table, rowKey, tx);
             // Commit tx
             clearNotifyFlag(tx, tt, rowKey, columnFamily, column);
             tm.tryCommit(tx);
             metrics.observerCompletionEvent(observer.getName());
-            //logger.trace("TRANSACTION " + tx + " COMMITTED");
+            // logger.trace("TRANSACTION " + tx + " COMMITTED");
         } catch (NotificationException e) {
-            //logger.trace("Aborting tx " + tx);
-            try { 
-                tm.abort(tx); 
+            // logger.trace("Aborting tx " + tx);
+            try {
+                tm.abort(tx);
                 metrics.observerAbortEvent(observer.getName());
-            } catch (TransactionException e1) {}
+            } catch (TransactionException e1) {
+            }
         } catch (CommitUnsuccessfulException e) {
             metrics.omidAbortEvent(observer.getName());
         } catch (Exception e) {
@@ -124,79 +126,84 @@
             e.printStackTrace();
         } finally {
             if (tt != null) {
-                try { tt.close(); } catch (IOException e) {}
+                try {
+                    tt.close();
+                } catch (IOException e) {
+                }
             }
         }
     }
 
     /**
      * @param tx
-     * @param tt 
-     * @param column 
-     * @param columnFamily 
-     * @param rowKey 
-     * @param table 
-     */
-    private void checkIfAlreadyExecuted(TransactionState tx, TransactionalTable tt, byte[] rowKey, byte[] columnFamily, byte[] column) throws Exception {
+     * @param tt
+     * @param column
+     * @param columnFamily
+     * @param rowKey
+     * @param table
+     */
+    private void checkIfAlreadyExecuted(TransactionState tx, TransactionalTable tt, byte[] rowKey, byte[] columnFamily,
+            byte[] column) throws Exception {
         String targetColumnFamily = Constants.HBASE_META_CF;
         // Pattern for observer column in framework's metadata column family: <cf>/<c>-<obsName>
-        String targetColumnObserverAck = Bytes.toString(columnFamily) + "/" + Bytes.toString(column) + "-" + observer.getName();
+        String targetColumnObserverAck = Bytes.toString(columnFamily) + "/" + Bytes.toString(column) + "-"
+                + observer.getName();
         // Pattern for notify column in framework's metadata column family: <cf>/<c>-notify
-        String targetColumnNotify = Bytes.toString(columnFamily) + "/" + Bytes.toString(column) + Constants.HBASE_NOTIFY_SUFFIX;
-        
-        //logger.trace("Checking if observer was already executed...");
+        String targetColumnNotify = Bytes.toString(columnFamily) + "/" + Bytes.toString(column)
+                + Constants.HBASE_NOTIFY_SUFFIX;
+
+        // logger.trace("Checking if observer was already executed...");
         Get get = new Get(rowKey);
-        Result result = tt.get(tx, get); // Transactional get    
-                
-        List<KeyValue> listOfObserverAckColumnValues = result.getColumn(Bytes.toBytes(targetColumnFamily), Bytes.toBytes(targetColumnObserverAck));
-
-        KeyValue lastValueAck = null;        
+        Result result = tt.get(tx, get); // Transactional get
+
+        List<KeyValue> listOfObserverAckColumnValues = result.getColumn(Bytes.toBytes(targetColumnFamily),
+                Bytes.toBytes(targetColumnObserverAck));
+
+        KeyValue lastValueAck = null;
         byte[] valObserverAck = null;
         long tsObserverAck = -1;
 
-        if(listOfObserverAckColumnValues.size() > 0) { // Check this because the observer may have not been initialized yet
-            lastValueAck = listOfObserverAckColumnValues.get(0);        
+        if (listOfObserverAckColumnValues.size() > 0) { // Check this because the observer may have not been initialized
+                                                        // yet
+            lastValueAck = listOfObserverAckColumnValues.get(0);
             valObserverAck = lastValueAck.getValue();
             tsObserverAck = lastValueAck.getTimestamp();
         }
-                
-        List<KeyValue> listOfNotifyColumnValues = result.getColumn(Bytes.toBytes(targetColumnFamily), Bytes.toBytes(targetColumnNotify));
-        
+
+        List<KeyValue> listOfNotifyColumnValues = result.getColumn(Bytes.toBytes(targetColumnFamily),
+                Bytes.toBytes(targetColumnNotify));
+
         KeyValue lastValueNotify = null;
         byte[] valNotify = null;
         long tsNotify = -1;
-        
-        if(listOfNotifyColumnValues.size() > 0) {
-            lastValueNotify = listOfNotifyColumnValues.get(0);        
+
+        if (listOfNotifyColumnValues.size() > 0) {
+            lastValueNotify = listOfNotifyColumnValues.get(0);
             valNotify = lastValueNotify.getValue();
             tsNotify = lastValueNotify.getTimestamp();
         }
-        
-        // logger.trace("Result :" +  result);
-        // logger.trace("TS Notify :" +  tsNotify + " TS Obs Ack " + tsObserverAck);
+
+        // logger.trace("Result :" + result);
+        // logger.trace("TS Notify :" + tsNotify + " TS Obs Ack " + tsObserverAck);
         if (valNotify != null && Bytes.equals(valNotify, Bytes.toBytes("true"))) {
-            // Proceed if TS notify (set by the coprocessor with the TS of the start timestamp of 
-            // the transaction) > TS ack set by the last observer executed 
-            if (valObserverAck == null || tsObserverAck < tsNotify) { 
+            // Proceed if TS notify (set by the coprocessor with the TS of the start timestamp of
+            // the transaction) > TS ack set by the last observer executed
+            if (valObserverAck == null || tsObserverAck < tsNotify) {
                 // logger.trace("Setting put on observer");
                 Put put = new Put(rowKey, tx.getStartTimestamp());
-                put.add(Bytes.toBytes(targetColumnFamily), Bytes.toBytes(targetColumnObserverAck), Bytes.toBytes(observer.getName()));
+                put.add(Bytes.toBytes(targetColumnFamily), Bytes.toBytes(targetColumnObserverAck),
+                        Bytes.toBytes(observer.getName()));
                 tt.put(tx, put); // Transactional put
             } else {
-                logger.trace("Observer " + observer.getName() + " already executed for change on " + Bytes.toString(columnFamily) + "/"
-                        + Bytes.toString(column) + " row " + Bytes.toString(rowKey));
+                logger.trace("Observer " + observer.getName() + " already executed for change on "
+                        + Bytes.toString(columnFamily) + "/" + Bytes.toString(column) + " row "
+                        + Bytes.toString(rowKey));
                 throw new NotificationException("Observer already executed");
             }
         } else {
-<<<<<<< HEAD
-    //            logger.error("Notify its not true!!! So, another notificiation for observer "
-    //                    + observer.getName() + " was previously executed for " + Bytes.toString(columnFamily) + "/"
-    //                    + Bytes.toString(column) + " row " + Bytes.toString(rowKey));
-=======
-            logger.trace("Notify its not true!!! So, another notificiation for observer "
-                    + observer.getName() + " was previously executed for " + Bytes.toString(columnFamily) + "/"
-                    + Bytes.toString(column) + " row " + Bytes.toString(rowKey));
->>>>>>> d5195002
+            logger.trace("Notify its not true!!! So, another notificiation for observer " + observer.getName()
+                    + " was previously executed for " + Bytes.toString(columnFamily) + "/" + Bytes.toString(column)
+                    + " row " + Bytes.toString(rowKey));
             throw new NotificationException("Notify is not true");
         }
     }
@@ -209,9 +216,11 @@
      * @param columnFamily
      * @param column
      */
-    private void clearNotifyFlag(TransactionState tx, TransactionalTable tt, byte[] rowKey, byte[] columnFamily, byte[] column) {        
-        String targetColumnFamily = Constants.HBASE_META_CF;        
-        String targetColumn = Bytes.toString(columnFamily) + "/" + Bytes.toString(column) + Constants.HBASE_NOTIFY_SUFFIX;
+    private void clearNotifyFlag(TransactionState tx, TransactionalTable tt, byte[] rowKey, byte[] columnFamily,
+            byte[] column) {
+        String targetColumnFamily = Constants.HBASE_META_CF;
+        String targetColumn = Bytes.toString(columnFamily) + "/" + Bytes.toString(column)
+                + Constants.HBASE_NOTIFY_SUFFIX;
 
         Put put = new Put(rowKey);
         put.add(Bytes.toBytes(targetColumnFamily), Bytes.toBytes(targetColumn), Bytes.toBytes("false"));
@@ -220,7 +229,7 @@
         } catch (Exception e) {
             logger.error("Error clearing Notify Flag for: " + put);
             e.printStackTrace();
-        }        
-    }
-    
+        }
+    }
+
 }