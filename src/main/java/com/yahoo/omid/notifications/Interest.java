--- conflicted
+++ resolved
@@ -134,7 +134,6 @@
         return table + ':' + columnFamily + ':' + column;
     }
 
-<<<<<<< HEAD
     @Override
     public int hashCode() {
         final int prime = 31;
@@ -172,6 +171,4 @@
         return true;
     }
 
-=======
->>>>>>> af65e904
 }