--- conflicted
+++ resolved
@@ -38,11 +38,10 @@
 import org.apache.hadoop.hbase.util.Pair;
 import org.apache.log4j.Logger;
 
-<<<<<<< HEAD
 import scala.actors.threadpool.Arrays;
-=======
+
 import com.google.common.util.concurrent.ThreadFactoryBuilder;
->>>>>>> 75156839
+
 
 public class ScannerContainer {
 
@@ -51,13 +50,9 @@
     private static final long TIMEOUT = 3;
     private static final TimeUnit UNIT = TimeUnit.SECONDS;
 
-<<<<<<< HEAD
+
     private Configuration config = HBaseConfiguration.create();
-
-    private final ExecutorService exec = Executors.newSingleThreadExecutor();
-=======
     private final ExecutorService exec;
->>>>>>> 75156839
 
     private Interest interest;
     private AppSandbox appSandbox;
@@ -68,11 +63,10 @@
      * @param appSandbox
      * @throws IOException 
      */
-<<<<<<< HEAD
     public ScannerContainer(String interest, AppSandbox appSandbox) throws IOException {
         this.interest = Interest.fromString(interest);
         this.appSandbox = appSandbox;
-
+        this.exec = Executors.newSingleThreadExecutor(new ThreadFactoryBuilder().setNameFormat("Scanner container [" + interest + "]").build());
         // Generate scaffolding on HBase to maintain the information required to
         // perform notifications
         HBaseAdmin admin = new HBaseAdmin(config);
@@ -81,13 +75,6 @@
             HTableDescriptor tableDesc = admin.getTableDescriptor(this.interest.getTableAsHBaseByteArray());
             if (!tableDesc.hasFamily(Bytes.toBytes(Constants.HBASE_META_CF))) {
                 String tableName = this.interest.getTable();
-=======
-    public ScannerContainer(String interest, Map<String, List<String>> interestsToObservers, Map<String, List<String>> observersToHosts) {
-        this.interest = interest;
-        this.interestsToObservers = interestsToObservers;
-        this.observersToHosts = observersToHosts;
-        exec = Executors.newSingleThreadExecutor(new ThreadFactoryBuilder().setNameFormat("Scanner container [" + interest + "]").build());
->>>>>>> 75156839
 
                 admin.disableTable(tableName);
 
