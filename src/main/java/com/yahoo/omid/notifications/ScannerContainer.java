/**
 * Copyright (c) 2011 Yahoo! Inc. All rights reserved.
 *
 * Licensed under the Apache License, Version 2.0 (the "License");
 * you may not use this file except in compliance with the License.
 * You may obtain a copy of the License at
 *
 *     http://www.apache.org/licenses/LICENSE-2.0
 *
 * Unless required by applicable law or agreed to in writing, software
 * distributed under the License is distributed on an "AS IS" BASIS,
 * WITHOUT WARRANTIES OR CONDITIONS OF ANY KIND, either express or implied.
 * See the License for the specific language governing permissions and
 * limitations under the License. See accompanying LICENSE file.
 */
package com.yahoo.omid.notifications;

import java.io.IOException;
import java.util.Random;
import java.util.concurrent.ExecutorService;
import java.util.concurrent.Executors;
import java.util.concurrent.TimeUnit;

import org.apache.hadoop.conf.Configuration;
import org.apache.hadoop.hbase.HBaseConfiguration;
import org.apache.hadoop.hbase.HColumnDescriptor;
import org.apache.hadoop.hbase.HTableDescriptor;
import org.apache.hadoop.hbase.KeyValue;
import org.apache.hadoop.hbase.client.HBaseAdmin;
import org.apache.hadoop.hbase.client.HTable;
import org.apache.hadoop.hbase.client.Result;
import org.apache.hadoop.hbase.client.ResultScanner;
import org.apache.hadoop.hbase.client.Scan;
import org.apache.hadoop.hbase.filter.BinaryComparator;
import org.apache.hadoop.hbase.filter.CompareFilter;
import org.apache.hadoop.hbase.filter.SingleColumnValueFilter;
import org.apache.hadoop.hbase.util.Bytes;
import org.apache.hadoop.hbase.util.Pair;
import org.apache.log4j.Logger;

import scala.actors.threadpool.Arrays;

import com.google.common.util.concurrent.ThreadFactoryBuilder;


public class ScannerContainer {

    private static final Logger logger = Logger.getLogger(ScannerContainer.class);

    private static final long TIMEOUT = 3;
    private static final TimeUnit UNIT = TimeUnit.SECONDS;


    private Configuration config = HBaseConfiguration.create();
    private final ExecutorService exec;
    private Configuration config = HBaseConfiguration.create();

    private Interest interest;
    private AppSandbox appSandbox;


<<<<<<< HEAD
=======
    private Interest interest;
    private AppSandbox appSandbox;


>>>>>>> fe8d3436
    /**
     * @param interest
     * @param appSandbox
     * @throws IOException 
     */
    public ScannerContainer(String interest, AppSandbox appSandbox) throws IOException {
        this.interest = Interest.fromString(interest);
        this.appSandbox = appSandbox;
        this.exec = Executors.newSingleThreadExecutor(new ThreadFactoryBuilder().setNameFormat("Scanner container [" + interest + "]").build());
<<<<<<< HEAD

=======
>>>>>>> fe8d3436
        // Generate scaffolding on HBase to maintain the information required to
        // perform notifications
        HBaseAdmin admin = new HBaseAdmin(config);
        try { // TODO: This code should not be here in a production system
              // because it disables the table to add a CF
            HTableDescriptor tableDesc = admin.getTableDescriptor(this.interest.getTableAsHBaseByteArray());
            if (!tableDesc.hasFamily(Bytes.toBytes(Constants.HBASE_META_CF))) {
                String tableName = this.interest.getTable();

                admin.disableTable(tableName);

                HColumnDescriptor metaCF = new HColumnDescriptor(Constants.HBASE_META_CF);
                admin.addColumn(tableName, metaCF); // CF for storing metadata
                                                    // related to the notif.
                                                    // framework

                // TODO I think that coprocessors can not be added dynamically.
                // It has been moved to OmidInfrastructure
                // Map<String, String> params = new HashMap<String, String>();
                // tableDesc.addCoprocessor(TransactionCommittedRegionObserver.class.getName(),
                // null, Coprocessor.PRIORITY_USER, params);
                admin.enableTable(tableName);
                logger.trace("Column family metadata added!!!");
            } else {
                logger.trace("Column family metadata was already added!!! Skipping...");
            }            
        } catch (Exception e) {
            e.printStackTrace();
        } finally {
            admin.close();
        }
    }

    public void start() throws Exception {
        // TODO Start the number of required scanners instead of only one
        exec.execute(new Scanner());
        logger.trace("Scanners on " + interest + " started");
    }

    public void stop() throws InterruptedException {
        exec.shutdownNow();
        exec.awaitTermination(TIMEOUT, UNIT);
        logger.trace("Scanners on " + interest + " stopped");
    }

    private class Scanner implements Runnable {

        private HTable table = null;
        private Random regionRoller = new Random();
        private Scan scan = new Scan();

        @Override
        public void run() { // Scan and notify
            ResultScanner scanner = null;
            configureBasicScanProperties();
            try {
                table = new HTable(config, interest.getTable());
                while (!Thread.currentThread().isInterrupted()) {
                    try {
                        logger.trace("Scanner on " + interest + " is waiting 5 seconds between scans");
                        Thread.sleep(5000);
                        chooseRandomRegionToScan();
                        scanner = table.getScanner(scan);
                        for (Result result : scanner) { // TODO Maybe paginate the result traversal
                            for (KeyValue kv : result.raw()) {
                                if(!Arrays.equals(kv.getFamily(), Bytes.toBytes(Constants.HBASE_META_CF))) {
                                    UpdatedInterestMsg msg = new UpdatedInterestMsg(interest.toStringRepresentation(), kv.getRow());
                                    appSandbox.getAppInstanceRedirector().tell(msg);
                                }
                            }
                        }
                    } catch (IOException e) {
                        logger.warn("Can't get scanner for table " + interest.getTable() + " retrying");
                    }
                }
            } catch (InterruptedException e) {
                logger.warn("Scanner on interest " + interest + " finished");          
            } catch (IOException e) {
                logger.warn("Scanner on interest " + interest + " not initiated because can't get table");
            } finally {
                if(scanner != null) {
                    scanner.close();
                }
                if(table != null) {
                    try {
                        table.close();
                    } catch (IOException e) {
                        // Ignore
                    }
                }
            }
        }

        private void configureBasicScanProperties() {
            byte[] cf = Bytes.toBytes(Constants.HBASE_META_CF);
            // Pattern for observer column in framework's metadata column
            // family: <cf>/<c>-notify
            String column = interest.getColumnFamily() + "/" + interest.getColumn() + Constants.HBASE_NOTIFY_SUFFIX;
            byte[] c = Bytes.toBytes(column);
            byte[] v = Bytes.toBytes("true");
            
            // Filter by value of the notify column
            SingleColumnValueFilter valueFilter = new SingleColumnValueFilter(cf, c, CompareFilter.CompareOp.EQUAL, new BinaryComparator(v));
            valueFilter.setFilterIfMissing(true);
            scan.setFilter(valueFilter);
        }
        
        private void chooseRandomRegionToScan() {
            try {
                Pair<byte[][], byte[][]> startEndKeys = table.getStartEndKeys();
                byte[][] startKeys = startEndKeys.getFirst();
                byte[][] endKeys = startEndKeys.getSecond();
                int regionIdx = regionRoller.nextInt(startKeys.length);
                
                scan.setStartRow(startKeys[regionIdx]);
                byte[] stopRow = endKeys[regionIdx];
                // Take into account that the stop row is exclusive, so we need
                // to pad a trailing 0 byte at the end
                if (stopRow.length != 0) { // This is to avoid add the trailing
                    // 0 if there's no stopRow specified
                    stopRow = addTrailingZeroToBA(endKeys[regionIdx]);
                }
                scan.setStopRow(stopRow);
                logger.trace("Number of startKeys and endKeys in table: " + startKeys.length + " " + endKeys.length);
                logger.trace("Region chosen: " + regionIdx);
                logger.trace("Start & Stop Keys: " + Arrays.toString(startKeys[regionIdx]) + " "
                        + Arrays.toString(stopRow));
            } catch (IOException e) {
                e.printStackTrace();
            }
        }
        
        // Returns a new bytearray that will occur after the original one passed
        // by padding its contents with a trailing 0 byte (remember that a
        // byte[] is initialized to 0)
        private byte[] addTrailingZeroToBA(byte[] originalBA) {
            byte[] resultingBA = new byte[originalBA.length + 1];
            System.arraycopy(originalBA, 0, resultingBA, 0, originalBA.length);
            return resultingBA;
        }
    }
}<|MERGE_RESOLUTION|>--- conflicted
+++ resolved
@@ -51,7 +51,6 @@
     private static final TimeUnit UNIT = TimeUnit.SECONDS;
 
 
-    private Configuration config = HBaseConfiguration.create();
     private final ExecutorService exec;
     private Configuration config = HBaseConfiguration.create();
 
@@ -59,13 +58,6 @@
     private AppSandbox appSandbox;
 
 
-<<<<<<< HEAD
-=======
-    private Interest interest;
-    private AppSandbox appSandbox;
-
-
->>>>>>> fe8d3436
     /**
      * @param interest
      * @param appSandbox
@@ -75,10 +67,6 @@
         this.interest = Interest.fromString(interest);
         this.appSandbox = appSandbox;
         this.exec = Executors.newSingleThreadExecutor(new ThreadFactoryBuilder().setNameFormat("Scanner container [" + interest + "]").build());
-<<<<<<< HEAD
-
-=======
->>>>>>> fe8d3436
         // Generate scaffolding on HBase to maintain the information required to
         // perform notifications
         HBaseAdmin admin = new HBaseAdmin(config);
