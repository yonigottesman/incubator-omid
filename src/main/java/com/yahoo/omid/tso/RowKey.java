--- conflicted
+++ resolved
@@ -48,11 +48,7 @@
     }
 
     public String toString() {
-<<<<<<< HEAD
-        return new String(tableId) + ":" + new String(rowId);
-=======
         return Bytes.toString(tableId) + ":" + Bytes.toString(rowId);
->>>>>>> 0c24b167
     }
 
     public static RowKey readObject(ChannelBuffer aInputStream) {
