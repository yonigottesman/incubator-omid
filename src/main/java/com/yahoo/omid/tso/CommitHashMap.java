/**
 * Copyright (c) 2011 Yahoo! Inc. All rights reserved.
 *
 * Licensed under the Apache License, Version 2.0 (the "License");
 * you may not use this file except in compliance with the License.
 * You may obtain a copy of the License at
 *
 *     http://www.apache.org/licenses/LICENSE-2.0
 *
 * Unless required by applicable law or agreed to in writing, software
 * distributed under the License is distributed on an "AS IS" BASIS,
 * WITHOUT WARRANTIES OR CONDITIONS OF ANY KIND, either express or implied.
 * See the License for the specific language governing permissions and
 * limitations under the License. See accompanying LICENSE file.
 */

package com.yahoo.omid.tso;

import java.util.Collections;
import java.util.Set;
import java.util.concurrent.atomic.AtomicLong;

import org.jboss.netty.util.internal.ConcurrentHashMap;

/**
 * This class stores the mapping between start a commit timestamps and between
 * modified row and commit timestamp.
 * 
 * Both mappings are respresented as a long->long mapping, each of them
 * implemented using a single long []
 * 
 * For a map of size N we create an array of size 2*N and store the keys on even
 * indexes and values on odd indexes.
 * 
 * Each time an entry is removed, we update the largestDeletedTimestamp if the
 * entry's commit timestamp is greater than this value.
 * 
 * Rationale: we want queries to be fast and touch as least memory regions as
 * possible
 * 
 * TODO: improve garbage collection, right now an entry is picked at random (by
 * hash) which could cause the eviction of a very recent timestamp
 */

class CommitHashMap {

    private long largestDeletedTimestamp;
    private final Cache startCommitMapping;
    private final Cache rowsCommitMapping;

    /**
     * Constructs a new, empty hashtable with a default size of 1000
     */
    public CommitHashMap() {
        this(1000);
    }

    /**
<<<<<<< HEAD
     * Constructs a new, empty hashtable with the specified initial capacity and
     * default load factor, which is <code>0.75</code>.
     * 
     * @param initialCapacity
     *            the initial capacity of the hashtable.
     * @throws IllegalArgumentException
     *             if the initial capacity is less than zero.
=======
     * Constructs a new, empty hashtable with the specified size
     * 
     * @param size
     *            the initial size of the hashtable.
     * @throws IllegalArgumentException
     *             if the size is less than zero.
>>>>>>> 0c24b167
     */
    public CommitHashMap(int size) {
        if (size < 0) {
            throw new IllegalArgumentException("Illegal size: " + size);
        }

<<<<<<< HEAD
        this.startCommitMapping = new LongCache(size, 16);
=======
        this.startCommitMapping = new LongCache(size, 4);
>>>>>>> 0c24b167
        this.rowsCommitMapping = new LongCache(size, 32);
    }

    public long getLatestWriteForRow(long hash) {
        return rowsCommitMapping.get(hash);
    }

    public void putLatestWriteForRow(long hash, long commitTimestamp) {
        long oldCommitTS = rowsCommitMapping.set(hash, commitTimestamp);
        largestDeletedTimestamp = Math
                .max(oldCommitTS, largestDeletedTimestamp);
    }

    public long getCommittedTimestamp(long startTimestamp) {
        return startCommitMapping.get(startTimestamp);
    }

    public void setCommittedTimestamp(long startTimestamp, long commitTimestamp) {
        long oldCommitTS = startCommitMapping.set(startTimestamp, commitTimestamp);

        largestDeletedTimestamp = Math
                .max(oldCommitTS, largestDeletedTimestamp);
    }

    // set of half aborted transactions
    // TODO: set the initial capacity in a smarter way
<<<<<<< HEAD
    Set<AbortedTransaction> halfAborted = Collections
            .newSetFromMap(new ConcurrentHashMap<AbortedTransaction, Boolean>(
                    10000));
=======
    Set<AbortedTransaction> halfAborted = Collections.newSetFromMap(new ConcurrentHashMap<AbortedTransaction, Boolean>(
            10000));
>>>>>>> 0c24b167

    private AtomicLong abortedSnapshot = new AtomicLong();

    long getAndIncrementAbortedSnapshot() {
        return abortedSnapshot.getAndIncrement();
    }

    // add a new half aborted transaction
    void setHalfAborted(long startTimestamp) {
<<<<<<< HEAD
        halfAborted.add(new AbortedTransaction(startTimestamp, abortedSnapshot
                .get()));
=======
        halfAborted.add(new AbortedTransaction(startTimestamp, abortedSnapshot.get()));
>>>>>>> 0c24b167
    }

    // call when a half aborted transaction is fully aborted
    void setFullAborted(long startTimestamp) {
        halfAborted.remove(new AbortedTransaction(startTimestamp, 0));
    }

    // query to see if a transaction is half aborted
    boolean isHalfAborted(long startTimestamp) {
        return halfAborted.contains(new AbortedTransaction(startTimestamp, 0));
    }

    public long getLargestDeletedTimestamp() {
        return largestDeletedTimestamp;
    }
}<|MERGE_RESOLUTION|>--- conflicted
+++ resolved
@@ -18,9 +18,8 @@
 
 import java.util.Collections;
 import java.util.Set;
+import java.util.concurrent.ConcurrentHashMap;
 import java.util.concurrent.atomic.AtomicLong;
-
-import org.jboss.netty.util.internal.ConcurrentHashMap;
 
 /**
  * This class stores the mapping between start a commit timestamps and between
@@ -56,33 +55,19 @@
     }
 
     /**
-<<<<<<< HEAD
-     * Constructs a new, empty hashtable with the specified initial capacity and
-     * default load factor, which is <code>0.75</code>.
-     * 
-     * @param initialCapacity
-     *            the initial capacity of the hashtable.
-     * @throws IllegalArgumentException
-     *             if the initial capacity is less than zero.
-=======
      * Constructs a new, empty hashtable with the specified size
      * 
      * @param size
      *            the initial size of the hashtable.
      * @throws IllegalArgumentException
      *             if the size is less than zero.
->>>>>>> 0c24b167
      */
     public CommitHashMap(int size) {
         if (size < 0) {
             throw new IllegalArgumentException("Illegal size: " + size);
         }
 
-<<<<<<< HEAD
         this.startCommitMapping = new LongCache(size, 16);
-=======
-        this.startCommitMapping = new LongCache(size, 4);
->>>>>>> 0c24b167
         this.rowsCommitMapping = new LongCache(size, 32);
     }
 
@@ -109,14 +94,8 @@
 
     // set of half aborted transactions
     // TODO: set the initial capacity in a smarter way
-<<<<<<< HEAD
-    Set<AbortedTransaction> halfAborted = Collections
-            .newSetFromMap(new ConcurrentHashMap<AbortedTransaction, Boolean>(
-                    10000));
-=======
     Set<AbortedTransaction> halfAborted = Collections.newSetFromMap(new ConcurrentHashMap<AbortedTransaction, Boolean>(
             10000));
->>>>>>> 0c24b167
 
     private AtomicLong abortedSnapshot = new AtomicLong();
 
@@ -126,12 +105,7 @@
 
     // add a new half aborted transaction
     void setHalfAborted(long startTimestamp) {
-<<<<<<< HEAD
-        halfAborted.add(new AbortedTransaction(startTimestamp, abortedSnapshot
-                .get()));
-=======
         halfAborted.add(new AbortedTransaction(startTimestamp, abortedSnapshot.get()));
->>>>>>> 0c24b167
     }
 
     // call when a half aborted transaction is fully aborted
