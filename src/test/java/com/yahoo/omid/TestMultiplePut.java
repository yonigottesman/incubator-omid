--- conflicted
+++ resolved
@@ -24,13 +24,9 @@
 import org.apache.hadoop.hbase.util.Bytes;
 import org.junit.Test;
 
+import com.yahoo.omid.transaction.TTable;
+import com.yahoo.omid.transaction.Transaction;
 import com.yahoo.omid.transaction.TransactionManager;
-<<<<<<< HEAD
-import com.yahoo.omid.transaction.TransactionState;
-=======
-import com.yahoo.omid.transaction.Transaction;
->>>>>>> 0c24b167
-import com.yahoo.omid.transaction.TTable;
 
 public class TestMultiplePut extends OmidTestBase {
    private static final Log LOG = LogFactory.getLog(TestMultiplePut.class);
@@ -42,11 +38,7 @@
          byte[] col2 = Bytes.toBytes("value2");
          TransactionManager tm = new TransactionManager(hbaseConf);
          TTable table1 = new TTable(hbaseConf, TEST_TABLE);
-<<<<<<< HEAD
-         TransactionState t=tm.beginTransaction();
-=======
          Transaction t=tm.begin();
->>>>>>> 0c24b167
          int val=1000;
          byte[]data=Bytes.toBytes(val);
          Put put1=new Put(data);
@@ -75,11 +67,7 @@
 
          TransactionManager tm = new TransactionManager(hbaseConf);
          TTable table1 = new TTable(hbaseConf, TEST_TABLE);
-<<<<<<< HEAD
-         TransactionState t=tm.beginTransaction();
-=======
          Transaction t=tm.begin();
->>>>>>> 0c24b167
          int num=50;
          for(int j=0;j<=num;j++) {
             byte[]data=Bytes.toBytes(j);
