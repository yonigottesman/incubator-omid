--- conflicted
+++ resolved
@@ -34,15 +34,11 @@
 done
 
 tso() {
-<<<<<<< HEAD
-    exec java -Xmx1024m -cp $CLASSPATH -Domid.maxItems=100000 -Domid.maxCommits=100000 -Dlog4j.configuration=log4j.properties com.yahoo.omid.tso.TSOServer -port 1234 -batch $BATCHSIZE -zk localhost:2181 -ha -fsLog /tmp/omid
+    exec java -Xmx1024m -cp $CLASSPATH -Domid.maxItems=1000000 -Domid.maxCommits=1000000 -Dlog4j.configuration=log4j.properties com.yahoo.omid.tso.TSOServer -port 1234 -batch $BATCHSIZE -zk localhost:2181 -ha -fsLog /tmp/omid
 }
 
 notifsrv() {
     exec java -Xmx1024m -cp $CLASSPATH -Dlog4j.configuration=log4j.properties com.yahoo.omid.notifications.DeltaOmidServer -zk localhost:2181 -scanIntervalMs 20000
-=======
-    exec java -Xmx1024m -cp $CLASSPATH -Domid.maxItems=1000000 -Domid.maxCommits=1000000 -Dlog4j.configuration=log4j.properties com.yahoo.omid.tso.TSOServer -port 1234 -batch $BATCHSIZE -zk localhost:2181
->>>>>>> 0c24b167
 }
 
 tsobench() {
